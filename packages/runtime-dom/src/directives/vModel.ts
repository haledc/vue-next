import { Directive, VNode, DirectiveBinding, warn } from '@vue/runtime-core'
import { addEventListener } from '../modules/events'
import { looseEqual, isArray } from '@vue/shared'

const getModelAssigner = (vnode: VNode): ((value: any) => void) =>
  vnode.props!['onUpdate:modelValue']

function onCompositionStart(e: CompositionEvent) {
  ;(e.target as any).composing = true
}

function onCompositionEnd(e: CompositionEvent) {
  const target = e.target as any
  if (target.composing) {
    target.composing = false
    trigger(target, 'input')
  }
}

function trigger(el: HTMLElement, type: string) {
  const e = document.createEvent('HTMLEvents')
  e.initEvent(type, true, true)
  el.dispatchEvent(e)
}

function toNumber(val: string): number | string {
  const n = parseFloat(val)
  return isNaN(n) ? val : n
}

// We are exporting the v-model runtime directly as vnode hooks so that it can
// be tree-shaken in case v-model is never used.
export const vModelText: Directive<HTMLInputElement | HTMLTextAreaElement> = {
  beforeMount(el, { value, modifiers: { lazy, trim, number } }, vnode) {
    el.value = value
    const assign = getModelAssigner(vnode)
    const castToNumber = number || el.type === 'number'
    addEventListener(el, lazy ? 'change' : 'input', () => {
      let domValue: string | number = el.value
      if (trim) {
        domValue = domValue.trim()
      } else if (castToNumber) {
        domValue = toNumber(domValue)
      }
      assign(domValue)
    })
    if (trim) {
      addEventListener(el, 'change', () => {
        el.value = el.value.trim()
      })
    }
    if (!lazy) {
      addEventListener(el, 'compositionstart', onCompositionStart)
      addEventListener(el, 'compositionend', onCompositionEnd)
      // Safari < 10.2 & UIWebView doesn't fire compositionend when
      // switching focus before confirming composition choice
      // this also fixes the issue where some browsers e.g. iOS Chrome
      // fires "change" instead of "input" on autocomplete.
      addEventListener(el, 'change', onCompositionEnd)
    }
  },
  beforeUpdate(el, { value, modifiers: { trim, number } }) {
    if (document.activeElement === el) {
      if (trim && el.value.trim() === value) {
        return
      }
      if ((number || el.type === 'number') && toNumber(el.value) === value) {
        return
      }
    }
    el.value = value
  }
}

export const vModelCheckbox: Directive<HTMLInputElement> = {
  beforeMount(el, binding, vnode) {
    setChecked(el, binding, vnode)
    const assign = getModelAssigner(vnode)
    addEventListener(el, 'change', () => {
      const modelValue = (el as any)._modelValue
      const elementValue = getValue(el)
      if (isArray(modelValue)) {
        const i = looseIndexOf(modelValue, elementValue)
        if (i > -1) {
          assign([...modelValue.slice(0, i), ...modelValue.slice(i + 1)])
        } else {
          assign(modelValue.concat(elementValue))
        }
      } else {
        assign(el.checked)
      }
    })
  },
  beforeUpdate: setChecked
}

function setChecked(
  el: HTMLInputElement,
  { value }: DirectiveBinding,
  vnode: VNode
) {
  // store the v-model value on the element so it can be accessed by the
  // change listener.
  ;(el as any)._modelValue = value
  el.checked = isArray(value)
    ? looseIndexOf(value, vnode.props!.value) > -1
    : !!value
}

export const vModelRadio: Directive<HTMLInputElement> = {
  beforeMount(el, { value }, vnode) {
    el.checked = looseEqual(value, vnode.props!.value)
    const assign = getModelAssigner(vnode)
    addEventListener(el, 'change', () => {
      assign(getValue(el))
    })
  },
  beforeUpdate(el, { value }, vnode) {
    el.checked = looseEqual(value, vnode.props!.value)
  }
}

export const vModelSelect: Directive<HTMLSelectElement> = {
  // use mounted & updated because <select> relies on its children <option>s.
  mounted(el, { value }, vnode) {
    setSelected(el, value)
    const assign = getModelAssigner(vnode)
    addEventListener(el, 'change', () => {
      const selectedVal = Array.prototype.filter
        .call(el.options, (o: HTMLOptionElement) => o.selected)
        .map(getValue)
      assign(el.multiple ? selectedVal : selectedVal[0])
    })
  },
  updated(el, { value }) {
    setSelected(el, value)
  }
}

function setSelected(el: HTMLSelectElement, value: any) {
  const isMultiple = el.multiple
  if (isMultiple && !isArray(value)) {
    __DEV__ &&
      warn(
        `<select multiple v-model> expects an Array value for its binding, ` +
          `but got ${Object.prototype.toString.call(value).slice(8, -1)}.`
      )
    return
  }
  for (let i = 0, l = el.options.length; i < l; i++) {
    const option = el.options[i]
    const optionValue = getValue(option)
    if (isMultiple) {
      option.selected = looseIndexOf(value, optionValue) > -1
    } else {
      if (looseEqual(getValue(option), value)) {
        el.selectedIndex = i
        return
      }
    }
  }
  if (!isMultiple) {
    el.selectedIndex = -1
  }
}

function looseIndexOf(arr: any[], val: any): number {
<<<<<<< HEAD
  for (let i = 0; i < arr.length; i++) {
    if (looseEqual(arr[i], val)) return i
  }
  return -1
=======
  return arr.findIndex(item => looseEqual(item, val))
>>>>>>> 8e5ea98c
}

// retrieve raw value set via :value bindings
function getValue(el: HTMLOptionElement | HTMLInputElement) {
  return '_value' in el ? (el as any)._value : el.value
}

export const vModelDynamic: Directive<
  HTMLInputElement | HTMLSelectElement | HTMLTextAreaElement
> = {
  beforeMount(el, binding, vnode) {
    callModelHook(el, binding, vnode, null, 'beforeMount')
  },
  mounted(el, binding, vnode) {
    callModelHook(el, binding, vnode, null, 'mounted')
  },
  beforeUpdate(el, binding, vnode, prevVNode) {
    callModelHook(el, binding, vnode, prevVNode, 'beforeUpdate')
  },
  updated(el, binding, vnode, prevVNode) {
    callModelHook(el, binding, vnode, prevVNode, 'updated')
  }
}

function callModelHook(
  el: HTMLInputElement | HTMLSelectElement | HTMLTextAreaElement,
  binding: DirectiveBinding,
  vnode: VNode,
  prevVNode: VNode | null,
  hook: keyof Directive
) {
  let modelToUse: Directive
  switch (el.tagName) {
    case 'SELECT':
      modelToUse = vModelSelect
      break
    case 'TEXTAREA':
      modelToUse = vModelText
      break
    default:
      switch (el.type) {
        case 'checkbox':
          modelToUse = vModelCheckbox
          break
        case 'radio':
          modelToUse = vModelRadio
          break
        default:
          modelToUse = vModelText
      }
  }
  const fn = modelToUse[hook]
  fn && fn(el, binding, vnode, prevVNode)
}<|MERGE_RESOLUTION|>--- conflicted
+++ resolved
@@ -165,14 +165,7 @@
 }
 
 function looseIndexOf(arr: any[], val: any): number {
-<<<<<<< HEAD
-  for (let i = 0; i < arr.length; i++) {
-    if (looseEqual(arr[i], val)) return i
-  }
-  return -1
-=======
   return arr.findIndex(item => looseEqual(item, val))
->>>>>>> 8e5ea98c
 }
 
 // retrieve raw value set via :value bindings
