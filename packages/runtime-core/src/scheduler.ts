--- conflicted
+++ resolved
@@ -1,18 +1,13 @@
 import { ErrorCodes, callWithErrorHandling } from './errorHandling'
 import { isArray } from '@vue/shared'
 
-<<<<<<< HEAD
-const queue: (Function | null)[] = [] // ! job 队列
-const postFlushCbs: Function[] = [] // ! cb 队列
-=======
 export interface Job {
   (): void
   id?: number
 }
 
-const queue: (Job | null)[] = []
-const postFlushCbs: Function[] = []
->>>>>>> 09b4202a
+const queue: (Job | null)[] = [] // ! job 队列
+const postFlushCbs: Function[] = [] // ! cb 队列
 const p = Promise.resolve()
 
 let isFlushing = false
@@ -26,12 +21,7 @@
   return fn ? p.then(fn) : p
 }
 
-<<<<<<< HEAD
-// ! job 队列化
-export function queueJob(job: () => void) {
-=======
 export function queueJob(job: Job) {
->>>>>>> 09b4202a
   if (!queue.includes(job)) {
     queue.push(job)
     queueFlush()
@@ -62,20 +52,10 @@
   }
 }
 
-<<<<<<< HEAD
-const dedupe = (cbs: Function[]): Function[] => [...new Set(cbs)]
-
-// ! 执行 cbs
-export function flushPostFlushCbs(seen?: CountMap) {
-  if (postFlushCbs.length) {
-    const cbs = dedupe(postFlushCbs) // ! cbs 去重
-    postFlushCbs.length = 0 // ! 清空值
-=======
 export function flushPostFlushCbs(seen?: CountMap) {
   if (postFlushCbs.length) {
     const cbs = [...new Set(postFlushCbs)]
     postFlushCbs.length = 0
->>>>>>> 09b4202a
     if (__DEV__) {
       seen = seen || new Map()
     }
@@ -88,12 +68,8 @@
   }
 }
 
-<<<<<<< HEAD
-// ! 执行 jobs
-=======
 const getId = (job: Job) => (job.id == null ? Infinity : job.id)
 
->>>>>>> 09b4202a
 function flushJobs(seen?: CountMap) {
   isFlushPending = false
   isFlushing = true
