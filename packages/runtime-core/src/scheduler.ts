--- conflicted
+++ resolved
@@ -22,15 +22,8 @@
   allowRecurse?: boolean
 }
 
-<<<<<<< HEAD
-const queue: (SchedulerJob | null)[] = [] // ! job 队列
-const postFlushCbs: Function[] = [] // ! cb 队列
-const resolvedPromise: Promise<any> = Promise.resolve()
-let currentFlushPromise: Promise<void> | null = null
-=======
 export type SchedulerCb = Function & { id?: number }
 export type SchedulerCbs = SchedulerCb | SchedulerCb[]
->>>>>>> 823a2bc5
 
 let isFlushing = false
 let isFlushPending = false
@@ -119,13 +112,6 @@
   queueFlush()
 }
 
-<<<<<<< HEAD
-// ! 异步执行队列函数
-function queueFlush() {
-  if (!isFlushing && !isFlushPending) {
-    isFlushPending = true
-    currentFlushPromise = resolvedPromise.then(flushJobs)
-=======
 export function queuePreFlushCb(cb: SchedulerCb) {
   queueCb(cb, activePreFlushCbs, pendingPreFlushCbs, preFlushIndex)
 }
@@ -160,7 +146,6 @@
     currentPreFlushParentJob = null
     // recursively flush until it drains
     flushPreFlushCbs(seen, parentJob)
->>>>>>> 823a2bc5
   }
 }
 
@@ -232,13 +217,8 @@
     currentFlushPromise = null
     // some postFlushCb queued jobs!
     // keep flushing until it drains.
-<<<<<<< HEAD
-    if (queue.length || postFlushCbs.length) {
-      flushJobs(seen) // ! 执行 job
-=======
     if (queue.length || pendingPostFlushCbs.length) {
       flushJobs(seen)
->>>>>>> 823a2bc5
     }
   }
 }
