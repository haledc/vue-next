--- conflicted
+++ resolved
@@ -21,13 +21,9 @@
 
 export const NULL_DYNAMIC_COMPONENT = Symbol()
 
-<<<<<<< HEAD
-// ! 解析动态组件
-=======
 /**
  * @internal
  */
->>>>>>> c9bf7ded
 export function resolveDynamicComponent(
   component: unknown
 ): Component | string | typeof NULL_DYNAMIC_COMPONENT {
