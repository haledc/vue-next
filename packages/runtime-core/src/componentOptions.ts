import {
  ComponentInternalInstance,
  Data,
  SetupContext,
  SFCInternalOptions,
  PublicAPIComponent,
  Component
} from './component'
import {
  isFunction,
  extend,
  isString,
  isObject,
  isArray,
  EMPTY_OBJ,
  NOOP,
  hasOwn,
  isPromise
} from '@vue/shared'
import { computed } from './apiComputed'
import { watch, WatchOptions, WatchCallback } from './apiWatch'
import { provide, inject } from './apiInject'
import {
  onBeforeMount,
  onMounted,
  onBeforeUpdate,
  onUpdated,
  onErrorCaptured,
  onRenderTracked,
  onBeforeUnmount,
  onUnmounted,
  onActivated,
  onDeactivated,
  onRenderTriggered,
  DebuggerHook,
  ErrorCapturedHook
} from './apiLifecycle'
import {
  reactive,
  ComputedGetter,
  WritableComputedOptions,
  toRaw
} from '@vue/reactivity'
import {
  ComponentObjectPropsOptions,
  ExtractPropTypes,
  normalizePropsOptions
} from './componentProps'
import { EmitsOptions } from './componentEmits'
import { Directive } from './directives'
import { ComponentPublicInstance } from './componentProxy'
import { warn } from './warning'
import { VNodeChild } from './vnode'

/**
 * Interface for declaring custom options.
 *
 * @example
 * ```ts
 * declare module '@vue/runtime-core' {
 *   interface ComponentCustomOptions {
 *     beforeRouteUpdate?(
 *       to: Route,
 *       from: Route,
 *       next: () => void
 *     ): void
 *   }
 * }
 * ```
 */
export interface ComponentCustomOptions {}

export type RenderFunction = () => VNodeChild

export interface ComponentOptionsBase<
  Props,
  RawBindings,
  D,
  C extends ComputedOptions,
  M extends MethodOptions,
  E extends EmitsOptions,
  EE extends string = string
>
  extends LegacyOptions<Props, D, C, M>,
    SFCInternalOptions,
    ComponentCustomOptions {
  setup?: (
    this: void,
    props: Props,
    ctx: SetupContext<E>
  ) => RawBindings | RenderFunction | void
  name?: string
  template?: string | object // can be a direct DOM node
  // Note: we are intentionally using the signature-less `Function` type here
  // since any type with signature will cause the whole inference to fail when
  // the return expression contains reference to `this`.
  // Luckily `render()` doesn't need any arguments nor does it care about return
  // type.
  render?: Function
  components?: Record<string, PublicAPIComponent>
  directives?: Record<string, Directive>
  inheritAttrs?: boolean
  emits?: E | EE[]

  // Internal ------------------------------------------------------------------

  /**
   * SSR only. This is produced by compiler-ssr and attached in compiler-sfc
   * not user facing, so the typing is lax and for test only.
   *
   * @internal
   */
  ssrRender?: (
    ctx: any,
    push: (item: any) => void,
    parentInstance: ComponentInternalInstance
  ) => void

  /**
   * marker for AsyncComponentWrapper
   * @internal
   */
  __asyncLoader?: () => Promise<Component>
  /**
   * cache for merged $options
   * @internal
   */
  __merged?: ComponentOptions

  // Type differentiators ------------------------------------------------------

  // Note these are internal but need to be exposed in d.ts for type inference
  // to work!

  // type-only differentiator to separate OptionWithoutProps from a constructor
  // type returned by defineComponent() or FunctionalComponent
  call?: never
  // type-only differentiators for built-in Vnode types
  __isFragment?: never
  __isTeleport?: never
  __isSuspense?: never
}

export type ComponentOptionsWithoutProps<
  Props = {},
  RawBindings = {},
  D = {},
  C extends ComputedOptions = {},
  M extends MethodOptions = {},
  E extends EmitsOptions = EmitsOptions,
  EE extends string = string
> = ComponentOptionsBase<Props, RawBindings, D, C, M, E, EE> & {
  props?: undefined
} & ThisType<
    ComponentPublicInstance<{}, RawBindings, D, C, M, E, Readonly<Props>>
  >

export type ComponentOptionsWithArrayProps<
  PropNames extends string = string,
  RawBindings = {},
  D = {},
  C extends ComputedOptions = {},
  M extends MethodOptions = {},
  E extends EmitsOptions = EmitsOptions,
  EE extends string = string,
  Props = Readonly<{ [key in PropNames]?: any }>
> = ComponentOptionsBase<Props, RawBindings, D, C, M, E, EE> & {
  props: PropNames[]
} & ThisType<ComponentPublicInstance<Props, RawBindings, D, C, M, E>>

export type ComponentOptionsWithObjectProps<
  PropsOptions = ComponentObjectPropsOptions,
  RawBindings = {},
  D = {},
  C extends ComputedOptions = {},
  M extends MethodOptions = {},
  E extends EmitsOptions = EmitsOptions,
  EE extends string = string,
  Props = Readonly<ExtractPropTypes<PropsOptions>>
> = ComponentOptionsBase<Props, RawBindings, D, C, M, E, EE> & {
  props: PropsOptions
} & ThisType<ComponentPublicInstance<Props, RawBindings, D, C, M, E>>

export type ComponentOptions =
  | ComponentOptionsWithoutProps<any, any, any, any, any>
  | ComponentOptionsWithObjectProps<any, any, any, any, any>
  | ComponentOptionsWithArrayProps<any, any, any, any, any>

export type ComputedOptions = Record<
  string,
  ComputedGetter<any> | WritableComputedOptions<any>
>

export interface MethodOptions {
  [key: string]: Function
}

export type ExtractComputedReturns<T extends any> = {
  [key in keyof T]: T[key] extends { get: Function }
    ? ReturnType<T[key]['get']>
    : ReturnType<T[key]>
}

type WatchOptionItem =
  | string
  | WatchCallback
  | { handler: WatchCallback } & WatchOptions

type ComponentWatchOptionItem = WatchOptionItem | WatchOptionItem[]

type ComponentWatchOptions = Record<string, ComponentWatchOptionItem>

type ComponentInjectOptions =
  | string[]
  | Record<
      string | symbol,
      string | symbol | { from: string | symbol; default?: unknown }
    >

<<<<<<< HEAD
// ! 2.x 遗留的选项接口
export interface LegacyOptions<
=======
interface LegacyOptions<
>>>>>>> b725b63e
  Props,
  D,
  C extends ComputedOptions,
  M extends MethodOptions
> {
  // allow any custom options
  [key: string]: any

  // state
  // Limitation: we cannot expose RawBindings on the `this` context for data
  // since that leads to some sort of circular inference and breaks ThisType
  // for the entire component.
  data?: (
    this: ComponentPublicInstance<Props>,
    vm: ComponentPublicInstance<Props>
  ) => D
  computed?: C
  methods?: M
  watch?: ComponentWatchOptions
  provide?: Data | Function
  inject?: ComponentInjectOptions

  // composition
  mixins?: ComponentOptions[]
  extends?: ComponentOptions

  // lifecycle
  beforeCreate?(): void
  created?(): void
  beforeMount?(): void
  mounted?(): void
  beforeUpdate?(): void
  updated?(): void
  activated?(): void
  deactivated?(): void
  beforeUnmount?(): void
  unmounted?(): void
  renderTracked?: DebuggerHook
  renderTriggered?: DebuggerHook
  errorCaptured?: ErrorCapturedHook
}

const enum OptionTypes {
  PROPS = 'Props',
  DATA = 'Data',
  COMPUTED = 'Computed',
  METHODS = 'Methods',
  INJECT = 'Inject'
}

function createDuplicateChecker() {
  const cache = Object.create(null)
  return (type: OptionTypes, key: string) => {
    if (cache[key]) {
      warn(`${type} property "${key}" is already defined in ${cache[key]}.`)
    } else {
      cache[key] = type
    }
  }
}

type DataFn = (vm: ComponentPublicInstance) => any

// ! 处理选项 -> 兼容 2.x 选项
export function applyOptions(
  instance: ComponentInternalInstance,
  options: ComponentOptions,
  deferredData: DataFn[] = [],
  deferredWatch: ComponentWatchOptions[] = [],
  asMixin: boolean = false
) {
  const {
    // composition
    mixins,
    extends: extendsOptions,
    // state
    props: propsOptions,
    data: dataOptions,
    computed: computedOptions,
    methods,
    watch: watchOptions,
    provide: provideOptions,
    inject: injectOptions,
    // assets
    components,
    directives,
    // lifecycle
    beforeMount,
    mounted,
    beforeUpdate,
    updated,
    activated,
    deactivated,
    beforeUnmount,
    unmounted,
    renderTracked,
    renderTriggered,
    errorCaptured
  } = options

  const publicThis = instance.proxy!
  const ctx = instance.ctx
  const globalMixins = instance.appContext.mixins
  // call it only during dev

  // applyOptions is called non-as-mixin once per instance
  if (!asMixin) {
    callSyncHook('beforeCreate', options, publicThis, globalMixins)
    // global mixins are applied first
    applyMixins(instance, globalMixins, deferredData, deferredWatch)
  }
  // extending a base component...
  if (extendsOptions) {
    applyOptions(instance, extendsOptions, deferredData, deferredWatch, true)
  }
  // local mixins
  if (mixins) {
    applyMixins(instance, mixins, deferredData, deferredWatch)
  }

  const checkDuplicateProperties = __DEV__ ? createDuplicateChecker() : null

  if (__DEV__ && propsOptions) {
    for (const key in normalizePropsOptions(propsOptions)[0]) {
      checkDuplicateProperties!(OptionTypes.PROPS, key)
    }
  }

  // options initialization order (to be consistent with Vue 2):
  // - props (already done outside of this function)
  // - inject
  // - methods
  // - data (deferred since it relies on `this` access)
  // - computed
  // - watch (deferred since it relies on `this` access)

  if (injectOptions) {
    if (isArray(injectOptions)) {
      for (let i = 0; i < injectOptions.length; i++) {
        const key = injectOptions[i]
        ctx[key] = inject(key)
        if (__DEV__) {
          checkDuplicateProperties!(OptionTypes.INJECT, key)
        }
      }
    } else {
      for (const key in injectOptions) {
        const opt = injectOptions[key]
        if (isObject(opt)) {
          ctx[key] = inject(opt.from, opt.default)
        } else {
          ctx[key] = inject(opt)
        }
        if (__DEV__) {
          checkDuplicateProperties!(OptionTypes.INJECT, key)
        }
      }
    }
  }

  if (methods) {
    for (const key in methods) {
      const methodHandler = (methods as MethodOptions)[key]
      if (isFunction(methodHandler)) {
        ctx[key] = methodHandler.bind(publicThis)
        if (__DEV__) {
          checkDuplicateProperties!(OptionTypes.METHODS, key)
        }
      } else if (__DEV__) {
        warn(
          `Method "${key}" has type "${typeof methodHandler}" in the component definition. ` +
            `Did you reference the function correctly?`
        )
      }
    }
  }

  if (dataOptions) {
    if (__DEV__ && !isFunction(dataOptions)) {
      warn(
        `The data option must be a function. ` +
          `Plain object usage is no longer supported.`
      )
    }

    if (asMixin) {
      deferredData.push(dataOptions as DataFn)
    } else {
      resolveData(instance, dataOptions, publicThis)
    }
  }
  if (!asMixin) {
    if (deferredData.length) {
      deferredData.forEach(dataFn => resolveData(instance, dataFn, publicThis))
    }
    if (__DEV__) {
      const rawData = toRaw(instance.data)
      for (const key in rawData) {
        checkDuplicateProperties!(OptionTypes.DATA, key)
        // expose data on ctx during dev
        if (key[0] !== '$' && key[0] !== '_') {
          Object.defineProperty(ctx, key, {
            configurable: true,
            enumerable: true,
            get: () => rawData[key],
            set: NOOP
          })
        }
      }
    }
  }

  if (computedOptions) {
    for (const key in computedOptions) {
      const opt = (computedOptions as ComputedOptions)[key]
      const get = isFunction(opt)
        ? opt.bind(publicThis, publicThis)
        : isFunction(opt.get)
          ? opt.get.bind(publicThis, publicThis)
          : NOOP
      if (__DEV__ && get === NOOP) {
        warn(`Computed property "${key}" has no getter.`)
      }
      const set =
        !isFunction(opt) && isFunction(opt.set)
          ? opt.set.bind(publicThis)
          : __DEV__
            ? () => {
                warn(
                  `Write operation failed: computed property "${key}" is readonly.`
                )
              }
            : NOOP
      const c = computed({
        get,
        set
      })
      Object.defineProperty(ctx, key, {
        enumerable: true,
        configurable: true,
        get: () => c.value,
        set: v => (c.value = v)
      })
      if (__DEV__) {
        checkDuplicateProperties!(OptionTypes.COMPUTED, key)
      }
    }
  }

  if (watchOptions) {
    deferredWatch.push(watchOptions)
  }
  if (!asMixin && deferredWatch.length) {
    deferredWatch.forEach(watchOptions => {
      for (const key in watchOptions) {
        createWatcher(watchOptions[key], ctx, publicThis, key)
      }
    })
  }

  if (provideOptions) {
    const provides = isFunction(provideOptions)
      ? provideOptions.call(publicThis)
      : provideOptions
    for (const key in provides) {
      provide(key, provides[key])
    }
  }

  // asset options
  if (components) {
    extend(instance.components, components)
  }
  if (directives) {
    extend(instance.directives, directives)
  }

  // lifecycle options
  if (!asMixin) {
    callSyncHook('created', options, publicThis, globalMixins)
  }
  if (beforeMount) {
    onBeforeMount(beforeMount.bind(publicThis))
  }
  if (mounted) {
    onMounted(mounted.bind(publicThis))
  }
  if (beforeUpdate) {
    onBeforeUpdate(beforeUpdate.bind(publicThis))
  }
  if (updated) {
    onUpdated(updated.bind(publicThis))
  }
  if (activated) {
    onActivated(activated.bind(publicThis))
  }
  if (deactivated) {
    onDeactivated(deactivated.bind(publicThis))
  }
  if (errorCaptured) {
    onErrorCaptured(errorCaptured.bind(publicThis))
  }
  if (renderTracked) {
    onRenderTracked(renderTracked.bind(publicThis))
  }
  if (renderTriggered) {
    onRenderTriggered(renderTriggered.bind(publicThis))
  }
  if (beforeUnmount) {
    onBeforeUnmount(beforeUnmount.bind(publicThis))
  }
  if (unmounted) {
    onUnmounted(unmounted.bind(publicThis))
  }
}

function callSyncHook(
  name: 'beforeCreate' | 'created',
  options: ComponentOptions,
  ctx: ComponentPublicInstance,
  globalMixins: ComponentOptions[]
) {
  callHookFromMixins(name, globalMixins, ctx)
  const baseHook = options.extends && options.extends[name]
  if (baseHook) {
    baseHook.call(ctx)
  }
  const mixins = options.mixins
  if (mixins) {
    callHookFromMixins(name, mixins, ctx)
  }
  const selfHook = options[name]
  if (selfHook) {
    selfHook.call(ctx)
  }
}

function callHookFromMixins(
  name: 'beforeCreate' | 'created',
  mixins: ComponentOptions[],
  ctx: ComponentPublicInstance
) {
  for (let i = 0; i < mixins.length; i++) {
    const fn = mixins[i][name]
    if (fn) {
      fn.call(ctx)
    }
  }
}

function applyMixins(
  instance: ComponentInternalInstance,
  mixins: ComponentOptions[],
  deferredData: DataFn[],
  deferredWatch: ComponentWatchOptions[]
) {
  for (let i = 0; i < mixins.length; i++) {
    applyOptions(instance, mixins[i], deferredData, deferredWatch, true)
  }
}

function resolveData(
  instance: ComponentInternalInstance,
  dataFn: DataFn,
  publicThis: ComponentPublicInstance
) {
  const data = dataFn.call(publicThis, publicThis)
  if (__DEV__ && isPromise(data)) {
    warn(
      `data() returned a Promise - note data() cannot be async; If you ` +
        `intend to perform data fetching before component renders, use ` +
        `async setup() + <Suspense>.`
    )
  }
  if (!isObject(data)) {
    __DEV__ && warn(`data() should return an object.`)
  } else if (instance.data === EMPTY_OBJ) {
    instance.data = reactive(data)
  } else {
    // existing data: this is a mixin or extends.
    extend(instance.data, data)
  }
}

function createWatcher(
  raw: ComponentWatchOptionItem,
  ctx: Data,
  publicThis: ComponentPublicInstance,
  key: string
) {
  const getter = () => (publicThis as any)[key]
  if (isString(raw)) {
    const handler = ctx[raw]
    if (isFunction(handler)) {
      watch(getter, handler as WatchCallback)
    } else if (__DEV__) {
      warn(`Invalid watch handler specified by key "${raw}"`, handler)
    }
  } else if (isFunction(raw)) {
    watch(getter, raw.bind(publicThis))
  } else if (isObject(raw)) {
    if (isArray(raw)) {
      raw.forEach(r => createWatcher(r, ctx, publicThis, key))
    } else {
      watch(getter, raw.handler.bind(publicThis), raw)
    }
  } else if (__DEV__) {
    warn(`Invalid watch option: "${key}"`)
  }
}

export function resolveMergedOptions(
  instance: ComponentInternalInstance
): ComponentOptions {
  const raw = instance.type as ComponentOptions
  const { __merged, mixins, extends: extendsOptions } = raw
  if (__merged) return __merged
  const globalMixins = instance.appContext.mixins
  if (!globalMixins.length && !mixins && !extendsOptions) return raw
  const options = {}
  globalMixins.forEach(m => mergeOptions(options, m, instance))
  extendsOptions && mergeOptions(options, extendsOptions, instance)
  mixins && mixins.forEach(m => mergeOptions(options, m, instance))
  mergeOptions(options, raw, instance)
  return (raw.__merged = options)
}

function mergeOptions(to: any, from: any, instance: ComponentInternalInstance) {
  const strats = instance.appContext.config.optionMergeStrategies
  for (const key in from) {
    const strat = strats && strats[key]
    if (strat) {
      to[key] = strat(to[key], from[key], instance.proxy, key)
    } else if (!hasOwn(to, key)) {
      to[key] = from[key]
    }
  }
}<|MERGE_RESOLUTION|>--- conflicted
+++ resolved
@@ -217,12 +217,8 @@
       string | symbol | { from: string | symbol; default?: unknown }
     >
 
-<<<<<<< HEAD
 // ! 2.x 遗留的选项接口
-export interface LegacyOptions<
-=======
 interface LegacyOptions<
->>>>>>> b725b63e
   Props,
   D,
   C extends ComputedOptions,
