import {
  VNode,
  VNodeProps,
  createVNode,
  VNodeArrayChildren,
  Fragment,
  isVNode
} from './vnode'
import { Portal, PortalProps } from './components/Portal'
import { Suspense, SuspenseProps } from './components/Suspense'
import { isObject, isArray } from '@vue/shared'
import { RawSlots } from './componentSlots'
import { FunctionalComponent } from './component'
import {
  ComponentOptionsWithoutProps,
  ComponentOptionsWithArrayProps,
  ComponentOptionsWithObjectProps,
  ComponentOptions
} from './apiOptions'
import { ExtractPropTypes } from './componentProps'
import { currentRenderingInstance } from './componentRenderUtils'

// `h` is a more user-friendly version of `createVNode` that allows omitting the
// props when possible. It is intended for manually written render functions.
// Compiler-generated code uses `createVNode` because
// 1. it is monomorphic and avoids the extra call overhead
// 2. it allows specifying patchFlags for optimization

/*
// type only
h('div')

// type + props
h('div', {})

// type + omit props + children
// Omit props does NOT support named slots
h('div', []) // array
h('div', 'foo') // text
h('div', h('br')) // vnode
h(Component, () => {}) // default slot

// type + props + children
h('div', {}, []) // array
h('div', {}, 'foo') // text
h('div', {}, h('br')) // vnode
h(Component, {}, () => {}) // default slot
h(Component, {}, {}) // named slots

// named slots without props requires explicit `null` to avoid ambiguity
h(Component, null, {})
**/

type RawProps = VNodeProps & {
  // used to differ from a single VNode object as children
  _isVNode?: never
  // used to differ from Array children
  [Symbol.iterator]?: never
}

type RawChildren =
  | string
  | number
  | boolean
  | VNode
  | VNodeArrayChildren
  | (() => any)

// fake constructor type returned from `defineComponent`
interface Constructor<P = any> {
  __isFragment?: never
  __isPortal?: never
  __isSuspense?: never
  new (): { $props: P }
}

// The following is a series of overloads for providing props validation of
// manually written render functions.

// element
function _h(type: string, children?: RawChildren): VNode
function _h(
  type: string,
  props?: RawProps | null,
  children?: RawChildren
): VNode

// fragment
function _h(type: typeof Fragment, children?: VNodeArrayChildren): VNode
function _h(
  type: typeof Fragment,
  props?: RawProps | null,
  children?: VNodeArrayChildren
): VNode

// portal (target prop is required)
function _h(
  type: typeof Portal,
  props: RawProps & PortalProps,
  children: RawChildren
): VNode

// suspense
function _h(type: typeof Suspense, children?: RawChildren): VNode
function _h(
  type: typeof Suspense,
  props?: (RawProps & SuspenseProps) | null,
  children?: RawChildren | RawSlots
): VNode

// functional component
function _h(type: FunctionalComponent, children?: RawChildren): VNode
function _h<P>(
  type: FunctionalComponent<P>,
  props?: (RawProps & P) | ({} extends P ? null : never),
  children?: RawChildren | RawSlots
): VNode

// stateful component
function _h(type: ComponentOptions, children?: RawChildren): VNode
function _h(
  type: ComponentOptionsWithoutProps | ComponentOptionsWithArrayProps,
  props?: RawProps | null,
  children?: RawChildren | RawSlots
): VNode
function _h<O>(
  type: ComponentOptionsWithObjectProps<O>,
  props?:
    | (RawProps & ExtractPropTypes<O>)
    | ({} extends ExtractPropTypes<O> ? null : never),
  children?: RawChildren | RawSlots
): VNode

// fake constructor type returned by `defineComponent` or class component
function _h(type: Constructor, children?: RawChildren): VNode
function _h<P>(
  type: Constructor<P>,
  props?: (RawProps & P) | ({} extends P ? null : never),
  children?: RawChildren | RawSlots
): VNode

// Actual implementation
<<<<<<< HEAD
// ! h 函数 -> 为了使用户更方便创建 VNode 的函数
export function h(type: any, propsOrChildren?: any, children?: any): VNode {
=======
function _h(type: any, propsOrChildren?: any, children?: any): VNode {
>>>>>>> a3601e9f
  if (arguments.length === 2) {
    if (isObject(propsOrChildren) && !isArray(propsOrChildren)) {
      // single vnode without props
      if (isVNode(propsOrChildren)) {
        return createVNode(type, null, [propsOrChildren])
      }
      // props without children
      return createVNode(type, propsOrChildren)
    } else {
      // omit props
      return createVNode(type, null, propsOrChildren)
    }
  } else {
    if (isVNode(children)) {
      children = [children]
    }
    return createVNode(type, propsOrChildren, children)
  }
}

export const h: typeof _h = __DEV__ ? (applyTransformedH as typeof _h) : _h

let argsTransformer: Function | undefined

// This is used to hook into the h function and transform its arguments
// Useful for re-implementing behavior that was previously done with createElement in Vue 2
function applyTransformedH(...args: unknown[]): VNode {
  if (argsTransformer) {
    args = argsTransformer(args, currentRenderingInstance)
  }
  return _h(...(args as Parameters<typeof _h>))
}

export function transformHArgs(transformer: Function): void {
  argsTransformer = transformer
}

export function resetTransformHArgs(): void {
  argsTransformer = undefined
}<|MERGE_RESOLUTION|>--- conflicted
+++ resolved
@@ -140,12 +140,7 @@
 ): VNode
 
 // Actual implementation
-<<<<<<< HEAD
-// ! h 函数 -> 为了使用户更方便创建 VNode 的函数
-export function h(type: any, propsOrChildren?: any, children?: any): VNode {
-=======
 function _h(type: any, propsOrChildren?: any, children?: any): VNode {
->>>>>>> a3601e9f
   if (arguments.length === 2) {
     if (isObject(propsOrChildren) && !isArray(propsOrChildren)) {
       // single vnode without props
