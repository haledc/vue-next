--- conflicted
+++ resolved
@@ -1282,18 +1282,6 @@
         let vnodeHook: VNodeHook | null | undefined
         const { el, props } = initialVNode
         const { bm, m, parent } = instance
-<<<<<<< HEAD
-        if (__DEV__) {
-          startMeasure(instance, `render`)
-        }
-        // ! 更新 VNode
-        const subTree = (instance.subTree = renderComponentRoot(instance))
-        if (__DEV__) {
-          endMeasure(instance, `render`)
-        }
-=======
-
->>>>>>> 91c47354
         // beforeMount hook
         if (bm) {
           invokeArrayFns(bm)
@@ -1384,19 +1372,6 @@
         } else {
           next = vnode
         }
-<<<<<<< HEAD
-        if (__DEV__) {
-          startMeasure(instance, `render`)
-        }
-        // ! 更新子树 VNode
-        const nextTree = renderComponentRoot(instance)
-        if (__DEV__) {
-          endMeasure(instance, `render`)
-        }
-        const prevTree = instance.subTree
-        instance.subTree = nextTree
-=======
->>>>>>> 91c47354
         next.el = vnode.el
 
         // beforeUpdate hook
