import { ComponentInternalInstance, Data } from './component'
import { nextTick, queueJob } from './scheduler'
import { instanceWatch } from './apiWatch'
import { EMPTY_OBJ, hasOwn, isGloballyWhitelisted, NOOP } from '@vue/shared'
import { ReactiveEffect, UnwrapRef, toRaw } from '@vue/reactivity'
import {
  ExtractComputedReturns,
  ComponentOptionsBase,
  ComputedOptions,
  MethodOptions,
  resolveMergedOptions
} from './componentOptions'
import { normalizePropsOptions } from './componentProps'
import { EmitsOptions, EmitFn } from './componentEmits'
import { Slots } from './componentSlots'
import {
  currentRenderingInstance,
  markAttrsAccessed
} from './componentRenderUtils'
import { warn } from './warning'

// public properties exposed on the proxy, which is used as the render context
// in templates (as `this` in the render option)
export type ComponentPublicInstance<
  P = {}, // props type extracted from props option
  B = {}, // raw bindings returned from setup()
  D = {}, // return from data()
  C extends ComputedOptions = {},
  M extends MethodOptions = {},
  E extends EmitsOptions = {},
  PublicProps = P
> = {
  $: ComponentInternalInstance
  $data: D
  $props: PublicProps
  $attrs: Data
  $refs: Data
  $slots: Slots
  $root: ComponentInternalInstance | null
  $parent: ComponentInternalInstance | null
  $emit: EmitFn<E>
  $el: any
  $options: ComponentOptionsBase<P, B, D, C, M, E>
  $forceUpdate: ReactiveEffect
  $nextTick: typeof nextTick
  $watch: typeof instanceWatch
} & P &
  UnwrapRef<B> &
  D &
  ExtractComputedReturns<C> &
  M

const publicPropertiesMap: Record<
  string,
  (i: ComponentInternalInstance) => any
> = {
  $: i => i,
  $el: i => i.vnode.el,
  $data: i => i.data,
  $props: i => i.props,
  $attrs: i => i.attrs,
  $slots: i => i.slots,
  $refs: i => i.refs,
  $parent: i => i.parent && i.parent.proxy,
  $root: i => i.root && i.root.proxy,
  $emit: i => i.emit,
  $options: i => (__FEATURE_OPTIONS__ ? resolveMergedOptions(i) : i.type),
  $forceUpdate: i => () => queueJob(i.update),
  $nextTick: () => nextTick,
  $watch: __FEATURE_OPTIONS__ ? i => instanceWatch.bind(i) : NOOP
}

const enum AccessTypes {
  DATA,
  CONTEXT,
  PROPS,
  OTHER
}

export interface ComponentPublicProxyTarget {
  [key: string]: any
  _: ComponentInternalInstance
}

export const PublicInstanceProxyHandlers: ProxyHandler<any> = {
  get({ _: instance }: ComponentPublicProxyTarget, key: string) {
    const {
      renderContext,
      data,
      props,
      accessCache,
      type,
      sink,
      appContext
    } = instance

    // data / props / renderContext
    // This getter gets called for every property access on the render context
    // during render and is a major hotspot. The most expensive part of this
    // is the multiple hasOwn() calls. It's much faster to do a simple property
    // access on a plain object, so we use an accessCache object (with null
    // prototype) to memoize what access type a key corresponds to.
    if (key[0] !== '$') {
      const n = accessCache![key]
      if (n !== undefined) {
        switch (n) {
          case AccessTypes.DATA:
            return data[key]
          case AccessTypes.CONTEXT:
            return renderContext[key]
          case AccessTypes.PROPS:
            return props![key]
          // default: just fallthrough
        }
      } else if (data !== EMPTY_OBJ && hasOwn(data, key)) {
        accessCache![key] = AccessTypes.DATA
        return data[key]
      } else if (renderContext !== EMPTY_OBJ && hasOwn(renderContext, key)) {
        accessCache![key] = AccessTypes.CONTEXT
        return renderContext[key]
      } else if (type.props) {
        // only cache other properties when instance has declared (thus stable)
        // props
        if (hasOwn(normalizePropsOptions(type.props)[0]!, key)) {
          accessCache![key] = AccessTypes.PROPS
          // return the value from propsProxy for ref unwrapping and readonly
          return props![key]
        } else {
          accessCache![key] = AccessTypes.OTHER
        }
      }
    }

    // public $xxx properties & user-attached properties (sink)
    const publicGetter = publicPropertiesMap[key]
    let cssModule, globalProperties
    if (publicGetter) {
      if (__DEV__ && key === '$attrs') {
        markAttrsAccessed()
      }
      return publicGetter(instance)
    } else if (hasOwn(sink, key)) {
      return sink[key]
    } else if (
      (cssModule = type.__cssModules) &&
      (cssModule = cssModule[key])
    ) {
      return cssModule
    } else if (
      ((globalProperties = appContext.config.globalProperties),
      hasOwn(globalProperties, key))
    ) {
      return globalProperties[key]
    } else if (__DEV__ && currentRenderingInstance) {
      warn(
        `Property ${JSON.stringify(key)} was accessed during render ` +
          `but is not defined on instance.`
      )
    }
  },

  set(
    { _: instance }: ComponentPublicProxyTarget,
    key: string,
    value: any
  ): boolean {
    const { data, renderContext } = instance
    if (data !== EMPTY_OBJ && hasOwn(data, key)) {
      data[key] = value
    } else if (hasOwn(renderContext, key)) {
      renderContext[key] = value
    } else if (key[0] === '$' && key.slice(1) in instance) {
      __DEV__ &&
        warn(
          `Attempting to mutate public property "${key}". ` +
            `Properties starting with $ are reserved and readonly.`,
          instance
        )
      return false
    } else if (key in instance.props) {
      __DEV__ &&
        warn(
          `Attempting to mutate prop "${key}". Props are readonly.`,
          instance
        )
      return false
    } else {
      instance.sink[key] = value
      if (__DEV__) {
        instance.proxyTarget[key] = value
      }
    }
    return true
  },

  has(
    {
      _: { data, accessCache, renderContext, type, sink, appContext }
    }: ComponentPublicProxyTarget,
    key: string
  ) {
    return (
      accessCache![key] !== undefined ||
      (data !== EMPTY_OBJ && hasOwn(data, key)) ||
      hasOwn(renderContext, key) ||
      (type.props && hasOwn(normalizePropsOptions(type.props)[0]!, key)) ||
      hasOwn(publicPropertiesMap, key) ||
      hasOwn(sink, key) ||
      hasOwn(appContext.config.globalProperties, key)
    )
  }
}

<<<<<<< HEAD
// ! 实例代理处理器
export const runtimeCompiledRenderProxyHandlers = {
=======
if (__DEV__ && !__TEST__) {
  PublicInstanceProxyHandlers.ownKeys = (
    target: ComponentPublicProxyTarget
  ) => {
    warn(
      `Avoid app logic that relies on enumerating keys on a component instance. ` +
        `The keys will be empty in production mode to avoid performance overhead.`
    )
    return Reflect.ownKeys(target)
  }
}

export const RuntimeCompiledPublicInstanceProxyHandlers = {
>>>>>>> da6e6483
  ...PublicInstanceProxyHandlers,
  get(target: ComponentPublicProxyTarget, key: string) {
    // fast path for unscopables when using `with` block
    if ((key as any) === Symbol.unscopables) {
      return
    }
    return PublicInstanceProxyHandlers.get!(target, key, target)
  },
  has(_: ComponentPublicProxyTarget, key: string) {
    return key[0] !== '_' && !isGloballyWhitelisted(key)
  }
}

// In dev mode, the proxy target exposes the same properties as seen on `this`
// for easier console inspection. In prod mode it will be an empty object so
// these properties definitions can be skipped.
export function createDevProxyTarget(instance: ComponentInternalInstance) {
  const target: Record<string, any> = {}

  // expose internal instance for proxy handlers
  Object.defineProperty(target, `_`, {
    configurable: true,
    enumerable: false,
    get: () => instance
  })

  // expose public properties
  Object.keys(publicPropertiesMap).forEach(key => {
    Object.defineProperty(target, key, {
      configurable: true,
      enumerable: false,
      get: () => publicPropertiesMap[key](instance),
      // intercepted by the proxy so no need for implementation,
      // but needed to prevent set errors
      set: NOOP
    })
  })

  // expose global properties
  const { globalProperties } = instance.appContext.config
  Object.keys(globalProperties).forEach(key => {
    Object.defineProperty(target, key, {
      configurable: true,
      enumerable: false,
      get: () => globalProperties[key],
      set: NOOP
    })
  })

  return target as ComponentPublicProxyTarget
}

export function exposePropsOnDevProxyTarget(
  instance: ComponentInternalInstance
) {
  const {
    proxyTarget,
    type: { props: propsOptions }
  } = instance
  if (propsOptions) {
    Object.keys(normalizePropsOptions(propsOptions)[0]!).forEach(key => {
      Object.defineProperty(proxyTarget, key, {
        enumerable: true,
        configurable: true,
        get: () => instance.props[key],
        set: NOOP
      })
    })
  }
}

export function exposeRenderContextOnDevProxyTarget(
  instance: ComponentInternalInstance
) {
  const { proxyTarget, renderContext } = instance
  Object.keys(toRaw(renderContext)).forEach(key => {
    Object.defineProperty(proxyTarget, key, {
      enumerable: true,
      configurable: true,
      get: () => renderContext[key],
      set: NOOP
    })
  })
}<|MERGE_RESOLUTION|>--- conflicted
+++ resolved
@@ -211,10 +211,6 @@
   }
 }
 
-<<<<<<< HEAD
-// ! 实例代理处理器
-export const runtimeCompiledRenderProxyHandlers = {
-=======
 if (__DEV__ && !__TEST__) {
   PublicInstanceProxyHandlers.ownKeys = (
     target: ComponentPublicProxyTarget
@@ -228,7 +224,6 @@
 }
 
 export const RuntimeCompiledPublicInstanceProxyHandlers = {
->>>>>>> da6e6483
   ...PublicInstanceProxyHandlers,
   get(target: ComponentPublicProxyTarget, key: string) {
     // fast path for unscopables when using `with` block
