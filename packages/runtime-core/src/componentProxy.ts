import { ComponentInternalInstance, Data, Emit } from './component'
import { nextTick } from './scheduler'
import { instanceWatch } from './apiWatch'
import { EMPTY_OBJ, hasOwn, isGloballyWhitelisted } from '@vue/shared'
import {
  ExtractComputedReturns,
  ComponentOptionsBase,
  ComputedOptions,
  MethodOptions
} from './apiOptions'
import { UnwrapRef, ReactiveEffect } from '@vue/reactivity'
import { warn } from './warning'
import { Slots } from './componentSlots'
import {
  currentRenderingInstance,
  markAttrsAccessed
} from './componentRenderUtils'

// public properties exposed on the proxy, which is used as the render context
// in templates (as `this` in the render option)
export type ComponentPublicInstance<
  P = {},
  B = {},
  D = {},
  C extends ComputedOptions = {},
  M extends MethodOptions = {},
  PublicProps = P
> = {
  $data: D
  $props: PublicProps
  $attrs: Data
  $refs: Data
  $slots: Slots
  $root: ComponentInternalInstance | null
  $parent: ComponentInternalInstance | null
  $emit: Emit
  $el: any
  $options: ComponentOptionsBase<P, B, D, C, M>
  $forceUpdate: ReactiveEffect
  $nextTick: typeof nextTick
  $watch: typeof instanceWatch
} & P &
  UnwrapRef<B> &
  D &
  ExtractComputedReturns<C> &
  M

<<<<<<< HEAD
// ! 公开属性映射
const publicPropertiesMap = {
  $data: 'data',
  $props: 'propsProxy',
  $attrs: 'attrs',
  $slots: 'slots',
  $refs: 'refs',
  $parent: 'parent',
  $root: 'root',
  $emit: 'emit',
  $options: 'type'
=======
const publicPropertiesMap: Record<
  string,
  (i: ComponentInternalInstance) => any
> = {
  $: i => i,
  $el: i => i.vnode.el,
  $cache: i => i.renderCache,
  $data: i => i.data,
  $props: i => i.propsProxy,
  $attrs: i => i.attrs,
  $slots: i => i.slots,
  $refs: i => i.refs,
  $parent: i => i.parent,
  $root: i => i.root,
  $emit: i => i.emit,
  $options: i => i.type,
  $forceUpdate: i => i.update,
  $nextTick: () => nextTick,
  $watch: i => instanceWatch.bind(i)
>>>>>>> 7aca2739
}

const enum AccessTypes {
  DATA,
  CONTEXT,
  PROPS
}

// ! 实例代理 handler -> 代理 2.x API
export const PublicInstanceProxyHandlers: ProxyHandler<any> = {
  get(target: ComponentInternalInstance, key: string) {
    // fast path for unscopables when using `with` block
    if (__RUNTIME_COMPILE__ && (key as any) === Symbol.unscopables) {
      return
    }
    const {
      renderContext,
      data,
      props,
      propsProxy,
      accessCache,
      type,
      sink
    } = target

    // data / props / renderContext
    // This getter gets called for every property access on the render context
    // during render and is a major hotspot. The most expensive part of this
    // is the multiple hasOwn() calls. It's much faster to do a simple property
    // access on a plain object, so we use an accessCache object (with null
    // prototype) to memoize what access type a key corresponds to.
    const n = accessCache![key]
    if (n !== undefined) {
      switch (n) {
        case AccessTypes.DATA:
          return data[key]
        case AccessTypes.CONTEXT:
          return renderContext[key]
        case AccessTypes.PROPS:
          return propsProxy![key]
      }
    } else if (data !== EMPTY_OBJ && hasOwn(data, key)) {
      accessCache![key] = AccessTypes.DATA
      return data[key]
    } else if (hasOwn(renderContext, key)) {
      accessCache![key] = AccessTypes.CONTEXT
      return renderContext[key]
    } else if (hasOwn(props, key)) {
      // only cache props access if component has declared (thus stable) props
      if (type.props != null) {
        accessCache![key] = AccessTypes.PROPS
      }
      // return the value from propsProxy for ref unwrapping and readonly
      return propsProxy![key]
    }

    // public $xxx properties & user-attached properties (sink)
    const publicGetter = publicPropertiesMap[key]
    if (publicGetter !== undefined) {
      if (__DEV__ && key === '$attrs') {
        markAttrsAccessed()
      }
      return publicGetter(target)
    } else if (hasOwn(sink, key)) {
      return sink[key]
    } else if (__DEV__ && currentRenderingInstance != null) {
      warn(
        `Property ${JSON.stringify(key)} was accessed during render ` +
          `but is not defined on instance.`
      )
    }
  },

  has(target: ComponentInternalInstance, key: string) {
    const { data, accessCache, renderContext, type, sink } = target
    return (
      accessCache![key] !== undefined ||
      (data !== EMPTY_OBJ && hasOwn(data, key)) ||
      hasOwn(renderContext, key) ||
      (type.props != null && hasOwn(type.props, key)) ||
      hasOwn(publicPropertiesMap, key) ||
      hasOwn(sink, key)
    )
  },

  set(target: ComponentInternalInstance, key: string, value: any): boolean {
    const { data, renderContext } = target
    if (data !== EMPTY_OBJ && hasOwn(data, key)) {
      data[key] = value
    } else if (hasOwn(renderContext, key)) {
      renderContext[key] = value
    } else if (key[0] === '$' && key.slice(1) in target) {
      __DEV__ &&
        warn(
          `Attempting to mutate public property "${key}". ` +
            `Properties starting with $ are reserved and readonly.`,
          target
        )
      return false
    } else if (key in target.props) {
      __DEV__ &&
        warn(`Attempting to mutate prop "${key}". Props are readonly.`, target)
      return false
    } else {
      target.sink[key] = value
    }
    return true
  }
}

export const runtimeCompiledRenderProxyHandlers = {
  ...PublicInstanceProxyHandlers,
  has(_target: ComponentInternalInstance, key: string) {
    return key[0] !== '_' && !isGloballyWhitelisted(key)
  }
}<|MERGE_RESOLUTION|>--- conflicted
+++ resolved
@@ -45,19 +45,6 @@
   ExtractComputedReturns<C> &
   M
 
-<<<<<<< HEAD
-// ! 公开属性映射
-const publicPropertiesMap = {
-  $data: 'data',
-  $props: 'propsProxy',
-  $attrs: 'attrs',
-  $slots: 'slots',
-  $refs: 'refs',
-  $parent: 'parent',
-  $root: 'root',
-  $emit: 'emit',
-  $options: 'type'
-=======
 const publicPropertiesMap: Record<
   string,
   (i: ComponentInternalInstance) => any
@@ -77,7 +64,6 @@
   $forceUpdate: i => i.update,
   $nextTick: () => nextTick,
   $watch: i => instanceWatch.bind(i)
->>>>>>> 7aca2739
 }
 
 const enum AccessTypes {
