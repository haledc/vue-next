import { readonly, toRaw, lock, unlock } from '@vue/reactivity'
import {
  EMPTY_OBJ,
  camelize,
  hyphenate,
  capitalize,
  isString,
  isFunction,
  isArray,
  isObject,
  isReservedProp,
  hasOwn,
  toRawType,
  PatchFlags,
  makeMap
} from '@vue/shared'
import { warn } from './warning'
import { Data, ComponentInternalInstance } from './component'

export type ComponentPropsOptions<P = Data> =
  | ComponentObjectPropsOptions<P>
  | string[]

export type ComponentObjectPropsOptions<P = Data> = {
  [K in keyof P]: Prop<P[K]> | null
}

export type Prop<T> = PropOptions<T> | PropType<T>

<<<<<<< HEAD
// ! props 选项设置
=======
type DefaultFactory<T> = () => T | null | undefined

>>>>>>> 47d3356f
interface PropOptions<T = any> {
  type?: PropType<T> | true | null
  required?: boolean
  default?: T | DefaultFactory<T> | null | undefined
  validator?(value: unknown): boolean
}

export type PropType<T> = PropConstructor<T> | PropConstructor<T>[]

type PropConstructor<T = any> = { new (...args: any[]): T & object } | { (): T }

type RequiredKeys<T, MakeDefaultRequired> = {
  [K in keyof T]: T[K] extends
    | { required: true }
    | (MakeDefaultRequired extends true ? { default: any } : never)
    ? K
    : never
}[keyof T]

type OptionalKeys<T, MakeDefaultRequired> = Exclude<
  keyof T,
  RequiredKeys<T, MakeDefaultRequired>
>

type InferPropType<T> = T extends null
  ? any // null & true would fail to infer
  : T extends { type: null | true }
    ? any // somehow `ObjectConstructor` when inferred from { (): T } becomes `any`
    : T extends ObjectConstructor | { type: ObjectConstructor }
      ? { [key: string]: any }
      : T extends Prop<infer V> ? V : T

export type ExtractPropTypes<
  O,
  MakeDefaultRequired extends boolean = true
> = O extends object
  ? {
      readonly [K in RequiredKeys<O, MakeDefaultRequired>]: InferPropType<O[K]>
    } &
      {
        readonly [K in OptionalKeys<O, MakeDefaultRequired>]?: InferPropType<
          O[K]
        >
      }
  : { [K in string]: any }

const enum BooleanFlags {
  shouldCast = '1',
  shouldCastTrue = '2'
}

type NormalizedProp =
  | null
  | (PropOptions & {
      [BooleanFlags.shouldCast]?: boolean
      [BooleanFlags.shouldCastTrue]?: boolean
    })

type NormalizedPropsOptions = Record<string, NormalizedProp>

// resolve raw VNode data.
// - filter out reserved keys (key, ref, slots)
// - extract class and style into $attrs (to be merged onto child
//   component root)
// - for the rest:
//   - if has declared props: put declared ones in `props`, the rest in `attrs`
//   - else: everything goes in `props`.

// ! 解析 props
export function resolveProps(
  instance: ComponentInternalInstance,
  rawProps: Data | null,
  _options: ComponentPropsOptions | void
) {
  const hasDeclaredProps = _options != null
  const options = normalizePropsOptions(_options)!
  if (!rawProps && !hasDeclaredProps) {
    return
  }

  const props: Data = {}
  let attrs: Data | undefined = void 0

  // update the instance propsProxy (passed to setup()) to trigger potential
  // changes
  const propsProxy = instance.propsProxy
  const setProp = propsProxy
    ? (key: string, val: unknown) => {
        props[key] = val
        propsProxy[key] = val
      }
    : (key: string, val: unknown) => {
        props[key] = val
      }

  // allow mutation of propsProxy (which is readonly by default)
  unlock()

  if (rawProps != null) {
    for (const key in rawProps) {
      // key, ref are reserved
      if (isReservedProp(key)) continue
      // prop option names are camelized during normalization, so to support
      // kebab -> camel conversion here we need to camelize the key.
      const camelKey = camelize(key)
      if (hasDeclaredProps && !hasOwn(options, camelKey)) {
        // Any non-declared props are put into a separate `attrs` object
        // for spreading. Make sure to preserve original key casing
        ;(attrs || (attrs = {}))[key] = rawProps[key]
      } else {
        setProp(camelKey, rawProps[key])
      }
    }
  }
  // set default values, cast booleans & run validators
  if (hasDeclaredProps) {
    for (const key in options) {
      let opt = options[key]
      if (opt == null) continue
      const isAbsent = !hasOwn(props, key)
      const hasDefault = hasOwn(opt, 'default')
      const currentValue = props[key]
      // default values
      if (hasDefault && currentValue === undefined) {
        const defaultValue = opt.default
        setProp(key, isFunction(defaultValue) ? defaultValue() : defaultValue)
      }
      // boolean casting
      if (opt[BooleanFlags.shouldCast]) {
        if (isAbsent && !hasDefault) {
          setProp(key, false)
        } else if (
          opt[BooleanFlags.shouldCastTrue] &&
          (currentValue === '' || currentValue === hyphenate(key))
        ) {
          setProp(key, true)
        }
      }
      // runtime validation
      if (__DEV__ && rawProps) {
        let rawValue
        if (!(key in rawProps) && hyphenate(key) in rawProps) {
          rawValue = rawProps[hyphenate(key)]
        } else {
          rawValue = rawProps[key]
        }
        validateProp(key, toRaw(rawValue), opt, isAbsent)
      }
    }
  } else {
    // if component has no declared props, $attrs === $props
    attrs = props
  }

  // in case of dynamic props, check if we need to delete keys from
  // the props proxy
  const { patchFlag } = instance.vnode
  if (
    propsProxy !== null &&
    (patchFlag === 0 || patchFlag & PatchFlags.FULL_PROPS)
  ) {
    const rawInitialProps = toRaw(propsProxy)
    for (const key in rawInitialProps) {
      if (!hasOwn(props, key)) {
        delete propsProxy[key]
      }
    }
  }

  // lock readonly
  lock()

  instance.props = __DEV__ ? readonly(props) : props
  instance.attrs = options
    ? __DEV__ && attrs != null
      ? readonly(attrs)
      : attrs || EMPTY_OBJ
    : instance.props
}

const normalizationMap = new WeakMap()

// ! 规范化 props 选项
function normalizePropsOptions(
  raw: ComponentPropsOptions | void
): NormalizedPropsOptions | null {
  if (!raw) {
    return null
  }
  if (normalizationMap.has(raw)) {
    return normalizationMap.get(raw)
  }
  const normalized: NormalizedPropsOptions = {}
  normalizationMap.set(raw, normalized)
  if (isArray(raw)) {
    for (let i = 0; i < raw.length; i++) {
      if (__DEV__ && !isString(raw[i])) {
        warn(`props must be strings when using array syntax.`, raw[i])
      }
      const normalizedKey = camelize(raw[i])
      if (normalizedKey[0] !== '$') {
        normalized[normalizedKey] = EMPTY_OBJ
      } else if (__DEV__) {
        warn(`Invalid prop name: "${normalizedKey}" is a reserved property.`)
      }
    }
  } else {
    if (__DEV__ && !isObject(raw)) {
      warn(`invalid props options`, raw)
    }
    for (const key in raw) {
      const normalizedKey = camelize(key)
      if (normalizedKey[0] !== '$') {
        const opt = raw[key]
        const prop: NormalizedProp = (normalized[normalizedKey] =
          isArray(opt) || isFunction(opt) ? { type: opt } : opt)
        if (prop != null) {
          const booleanIndex = getTypeIndex(Boolean, prop.type)
          const stringIndex = getTypeIndex(String, prop.type)
          prop[BooleanFlags.shouldCast] = booleanIndex > -1
          prop[BooleanFlags.shouldCastTrue] = booleanIndex < stringIndex
        }
      } else if (__DEV__) {
        warn(`Invalid prop name: "${normalizedKey}" is a reserved property.`)
      }
    }
  }
  return normalized
}

// use function string name to check type constructors
// so that it works across vms / iframes.
function getType(ctor: Prop<any>): string {
  const match = ctor && ctor.toString().match(/^\s*function (\w+)/)
  return match ? match[1] : ''
}

function isSameType(a: Prop<any>, b: Prop<any>): boolean {
  return getType(a) === getType(b)
}

function getTypeIndex(
  type: Prop<any>,
  expectedTypes: PropType<any> | void | null | true
): number {
  if (isArray(expectedTypes)) {
    for (let i = 0, len = expectedTypes.length; i < len; i++) {
      if (isSameType(expectedTypes[i], type)) {
        return i
      }
    }
  } else if (isObject(expectedTypes)) {
    return isSameType(expectedTypes, type) ? 0 : -1
  }
  return -1
}

type AssertionResult = {
  valid: boolean
  expectedType: string
}

// ! 校验 props
function validateProp(
  name: string,
  value: unknown,
  prop: PropOptions,
  isAbsent: boolean
) {
  const { type, required, validator } = prop
  // required!
  if (required && isAbsent) {
    warn('Missing required prop: "' + name + '"')
    return
  }
  // missing but optional
  if (value == null && !prop.required) {
    return
  }
  // type check
  if (type != null && type !== true) {
    let isValid = false
    const types = isArray(type) ? type : [type]
    const expectedTypes = []
    // value is valid as long as one of the specified types match
    for (let i = 0; i < types.length && !isValid; i++) {
      const { valid, expectedType } = assertType(value, types[i])
      expectedTypes.push(expectedType || '')
      isValid = valid
    }
    if (!isValid) {
      warn(getInvalidTypeMessage(name, value, expectedTypes))
      return
    }
  }
  // custom validator
  if (validator && !validator(value)) {
    warn('Invalid prop: custom validator check failed for prop "' + name + '".')
  }
}

const isSimpleType = /*#__PURE__*/ makeMap(
  'String,Number,Boolean,Function,Symbol'
)

function assertType(value: unknown, type: PropConstructor): AssertionResult {
  let valid
  const expectedType = getType(type)
  if (isSimpleType(expectedType)) {
    const t = typeof value
    valid = t === expectedType.toLowerCase()
    // for primitive wrapper objects
    if (!valid && t === 'object') {
      valid = value instanceof type
    }
  } else if (expectedType === 'Object') {
    valid = toRawType(value) === 'Object'
  } else if (expectedType === 'Array') {
    valid = isArray(value)
  } else {
    valid = value instanceof type
  }
  return {
    valid,
    expectedType
  }
}

function getInvalidTypeMessage(
  name: string,
  value: unknown,
  expectedTypes: string[]
): string {
  let message =
    `Invalid prop: type check failed for prop "${name}".` +
    ` Expected ${expectedTypes.map(capitalize).join(', ')}`
  const expectedType = expectedTypes[0]
  const receivedType = toRawType(value)
  const expectedValue = styleValue(value, expectedType)
  const receivedValue = styleValue(value, receivedType)
  // check if we need to specify expected value
  if (
    expectedTypes.length === 1 &&
    isExplicable(expectedType) &&
    !isBoolean(expectedType, receivedType)
  ) {
    message += ` with value ${expectedValue}`
  }
  message += `, got ${receivedType} `
  // check if we need to specify received value
  if (isExplicable(receivedType)) {
    message += `with value ${receivedValue}.`
  }
  return message
}

function styleValue(value: unknown, type: string): string {
  if (type === 'String') {
    return `"${value}"`
  } else if (type === 'Number') {
    return `${Number(value)}`
  } else {
    return `${value}`
  }
}

function isExplicable(type: string): boolean {
  const explicitTypes = ['string', 'number', 'boolean']
  return explicitTypes.some(elem => type.toLowerCase() === elem)
}

function isBoolean(...args: string[]): boolean {
  return args.some(elem => elem.toLowerCase() === 'boolean')
}<|MERGE_RESOLUTION|>--- conflicted
+++ resolved
@@ -27,12 +27,8 @@
 
 export type Prop<T> = PropOptions<T> | PropType<T>
 
-<<<<<<< HEAD
-// ! props 选项设置
-=======
 type DefaultFactory<T> = () => T | null | undefined
 
->>>>>>> 47d3356f
 interface PropOptions<T = any> {
   type?: PropType<T> | true | null
   required?: boolean
