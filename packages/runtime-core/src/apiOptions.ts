--- conflicted
+++ resolved
@@ -152,11 +152,7 @@
       string | symbol | { from: string | symbol; default?: unknown }
     >
 
-<<<<<<< HEAD
-// TODO type inference for these options
 // ! 2.x 遗留的选项接口
-=======
->>>>>>> fa5390fb
 export interface LegacyOptions<
   Props,
   RawBindings,
