--- conflicted
+++ resolved
@@ -139,12 +139,7 @@
   forceRecover = value
 }
 
-<<<<<<< HEAD
-// ! 记录错误
-function logError(err: Error, type: ErrorTypes, contextVNode: VNode | null) {
-=======
 function logError(err: unknown, type: ErrorTypes, contextVNode: VNode | null) {
->>>>>>> 60ed4e7e
   // default behavior is crash in prod & test, recover in dev.
   if (__DEV__ && (forceRecover || !__TEST__)) {
     const info = ErrorTypeStrings[type]
