import {
  isArray,
  isFunction,
  isString,
  isObject,
  EMPTY_ARR,
  extend,
  normalizeClass,
  normalizeStyle,
  PatchFlags,
  ShapeFlags
} from '@vue/shared'
import {
  ComponentInternalInstance,
  Data,
  SetupProxySymbol,
  Component
} from './component'
import { RawSlots } from './componentSlots'
import { isReactive, Ref } from '@vue/reactivity'
import { AppContext } from './apiCreateApp'
import {
  SuspenseImpl,
  isSuspense,
  SuspenseBoundary
} from './components/Suspense'
import { DirectiveBinding } from './directives'
import { TransitionHooks } from './components/BaseTransition'
import { warn } from './warning'
import { currentScopeId } from './helpers/scopeId'
import { PortalImpl, isPortal } from './components/Portal'

export const Fragment = (Symbol(__DEV__ ? 'Fragment' : undefined) as any) as {
  __isFragment: true
  new (): {
    $props: VNodeProps
  }
}
export const Text = Symbol(__DEV__ ? 'Text' : undefined)
export const Comment = Symbol(__DEV__ ? 'Comment' : undefined)
export const Static = Symbol(__DEV__ ? 'Static' : undefined)

// ! VNode 类型
export type VNodeTypes =
  | string
  | Component
  | typeof Text
  | typeof Static
  | typeof Comment
  | typeof Fragment
  | typeof PortalImpl
  | typeof SuspenseImpl

// ! VNode 属性
export interface VNodeProps {
  [key: string]: any
  key?: string | number
  ref?: string | Ref | ((ref: object | null) => void)

  // vnode hooks
  onVnodeBeforeMount?: (vnode: VNode) => void
  onVnodeMounted?: (vnode: VNode) => void
  onVnodeBeforeUpdate?: (vnode: VNode, oldVNode: VNode) => void
  onVnodeUpdated?: (vnode: VNode, oldVNode: VNode) => void
  onVnodeBeforeUnmount?: (vnode: VNode) => void
  onVnodeUnmounted?: (vnode: VNode) => void
}

// ! VNode 子节点原子
type VNodeChildAtom<HostNode, HostElement> =
  | VNode<HostNode, HostElement>
  | string
  | number
  | boolean
  | null
  | void

export interface VNodeArrayChildren<HostNode = any, HostElement = any>
  extends Array<
      | VNodeArrayChildren<HostNode, HostElement>
      | VNodeChildAtom<HostNode, HostElement>
    > {}

// ! VNode 单个子节点
export type VNodeChild<HostNode = any, HostElement = any> =
  | VNodeChildAtom<HostNode, HostElement>
  | VNodeArrayChildren<HostNode, HostElement>

export type VNodeNormalizedChildren<HostNode = any, HostElement = any> =
  | string
  | VNodeArrayChildren<HostNode, HostElement>
  | RawSlots
  | null

// ! VNode 接口
export interface VNode<HostNode = any, HostElement = any> {
  _isVNode: true
  type: VNodeTypes
  props: VNodeProps | null
  key: string | number | null
  ref: string | Ref | ((ref: object | null) => void) | null
  scopeId: string | null // SFC only
  children: VNodeNormalizedChildren<HostNode, HostElement>
  component: ComponentInternalInstance | null
  suspense: SuspenseBoundary<HostNode, HostElement> | null
  dirs: DirectiveBinding[] | null
  transition: TransitionHooks | null

  // DOM
  el: HostNode | null
  anchor: HostNode | null // fragment anchor
  target: HostElement | null // portal target

  // optimization only
  shapeFlag: number
  patchFlag: number
  dynamicProps: string[] | null
  dynamicChildren: VNode[] | null

  // application root node only
  appContext: AppContext | null
}

// Since v-if and v-for are the two possible ways node structure can dynamically
// change, once we consider v-if branches and each v-for fragment a block, we
// can divide a template into nested blocks, and within each block the node
// structure would be stable. This allows us to skip most children diffing
// and only worry about the dynamic nodes (indicated by patch flags).
const blockStack: (VNode[] | null)[] = []
let currentBlock: VNode[] | null = null

// Open a block.
// This must be called before `createBlock`. It cannot be part of `createBlock`
// because the children of the block are evaluated before `createBlock` itself
// is called. The generated code typically looks like this:
//
//   function render() {
//     return (openBlock(),createBlock('div', null, [...]))
//   }
//
// disableTracking is true when creating a fragment block, since a fragment
// always diffs its children.
export function openBlock(disableTracking = false) {
  blockStack.push((currentBlock = disableTracking ? null : []))
}

// Whether we should be tracking dynamic child nodes inside a block.
// Only tracks when this value is > 0
// We are not using a simple boolean because this value may need to be
// incremented/decremented by nested usage of v-once (see below)
let shouldTrack = 1

// Block tracking sometimes needs to be disabled, for example during the
// creation of a tree that needs to be cached by v-once. The compiler generates
// code like this:
//   _cache[1] || (
//     setBlockTracking(-1),
//     _cache[1] = createVNode(...),
//     setBlockTracking(1),
//     _cache[1]
//   )
export function setBlockTracking(value: number) {
  shouldTrack += value
}

// Create a block root vnode. Takes the same exact arguments as `createVNode`.
// A block root keeps track of dynamic nodes within the block in the
// `dynamicChildren` array.
// ! 生成块 -> VNode
export function createBlock(
  type: VNodeTypes,
  props?: { [key: string]: any } | null,
  children?: any,
  patchFlag?: number,
  dynamicProps?: string[]
): VNode {
  // avoid a block with patchFlag tracking itself
  shouldTrack--
  const vnode = createVNode(type, props, children, patchFlag, dynamicProps)
  shouldTrack++
  // save current block children on the block vnode
  vnode.dynamicChildren = currentBlock || EMPTY_ARR
  // close block
  blockStack.pop()
  currentBlock = blockStack[blockStack.length - 1] || null
  // a block is always going to be patched, so track it as a child of its
  // parent block
  if (currentBlock !== null) {
    currentBlock.push(vnode)
  }
  return vnode
}

// ! 判断是否是 VNode
export function isVNode(value: any): value is VNode {
  return value ? value._isVNode === true : false
}

// ! 判断是否是相同的 VNode -> type 和 key 相同
export function isSameVNodeType(n1: VNode, n2: VNode): boolean {
  if (
    __BUNDLER__ &&
    __DEV__ &&
    n2.shapeFlag & ShapeFlags.COMPONENT &&
    (n2.type as Component).__hmrUpdated
  ) {
    // HMR only: if the component has been hot-updated, force a reload.
    return false
  }
  return n1.type === n2.type && n1.key === n2.key
}

// ! 生成 VNode
export function createVNode(
  type: VNodeTypes,
  props: (Data & VNodeProps) | null = null,
  children: unknown = null,
  patchFlag: number = 0,
  dynamicProps: string[] | null = null
): VNode {
  if (__DEV__ && !type) {
    warn(`Invalid vnode type when creating vnode: ${type}.`)
    type = Comment
  }

  // class & style normalization.
  if (props !== null) {
    // for reactive or proxy objects, we need to clone it to enable mutation.
    if (isReactive(props) || SetupProxySymbol in props) {
      props = extend({}, props)
    }
    let { class: klass, style } = props
    if (klass != null && !isString(klass)) {
      props.class = normalizeClass(klass) // ! 规范化 class
    }
    if (isObject(style)) {
      // reactive state objects need to be cloned since they are likely to be
      // mutated
      if (isReactive(style) && !isArray(style)) {
        style = extend({}, style)
      }
      props.style = normalizeStyle(style) // ! 规范化 style
    }
  }

  // encode the vnode type information into a bitmap
  const shapeFlag = isString(type)
    ? ShapeFlags.ELEMENT
    : __FEATURE_SUSPENSE__ && isSuspense(type)
      ? ShapeFlags.SUSPENSE
      : isPortal(type)
        ? ShapeFlags.PORTAL
        : isObject(type)
          ? ShapeFlags.STATEFUL_COMPONENT
          : isFunction(type)
            ? ShapeFlags.FUNCTIONAL_COMPONENT
            : 0

  const vnode: VNode = {
    _isVNode: true,
    type,
    props,
    key: (props !== null && props.key) || null,
    ref: (props !== null && props.ref) || null,
    scopeId: currentScopeId,
    children: null,
    component: null,
    suspense: null,
    dirs: null,
    transition: null,
    el: null,
    anchor: null,
    target: null,
    shapeFlag,
    patchFlag,
    dynamicProps,
    dynamicChildren: null,
    appContext: null
  }

  normalizeChildren(vnode, children) // ! 规范化 children

  // presence of a patch flag indicates this node needs patching on updates.
  // component nodes also should always be patched, because even if the
  // component doesn't need to update, it needs to persist the instance on to
  // the next vnode so that it can be properly unmounted later.
  if (
    shouldTrack > 0 &&
    currentBlock !== null &&
    // the EVENTS flag is only for hydration and if it is the only flag, the
    // vnode should not be considered dynamic due to handler caching.
    patchFlag !== PatchFlags.HYDRATE_EVENTS &&
    (patchFlag > 0 ||
      shapeFlag & ShapeFlags.SUSPENSE ||
      shapeFlag & ShapeFlags.STATEFUL_COMPONENT ||
      shapeFlag & ShapeFlags.FUNCTIONAL_COMPONENT)
  ) {
    currentBlock.push(vnode)
  }

  return vnode
}

// ! 克隆 VNode -> 可扩展属性
export function cloneVNode<T, U>(
  vnode: VNode<T, U>,
  extraProps?: Data & VNodeProps
): VNode<T, U> {
  // This is intentionally NOT using spread or extend to avoid the runtime
  // key enumeration cost.
  return {
    _isVNode: true,
    type: vnode.type,
    props: extraProps
      ? vnode.props
        ? mergeProps(vnode.props, extraProps)
        : extraProps
      : vnode.props,
    key: vnode.key,
    ref: vnode.ref,
    scopeId: vnode.scopeId,
    children: vnode.children,
    target: vnode.target,
    shapeFlag: vnode.shapeFlag,
    patchFlag: vnode.patchFlag,
    dynamicProps: vnode.dynamicProps,
    dynamicChildren: vnode.dynamicChildren,
    appContext: vnode.appContext,
    dirs: vnode.dirs,
    transition: vnode.transition,

    // These should technically only be non-null on mounted VNodes. However,
    // they *should* be copied for kept-alive vnodes. So we just always copy
    // them since them being non-null during a mount doesn't affect the logic as
    // they will simply be overwritten.
    component: vnode.component,
    suspense: vnode.suspense,
    el: vnode.el,
    anchor: vnode.anchor
  }
}

// ! 创建文本 VNode
export function createTextVNode(text: string = ' ', flag: number = 0): VNode {
  return createVNode(Text, null, text, flag)
}

export function createStaticVNode(content: string): VNode {
  return createVNode(Static, null, content)
}

export function createCommentVNode(
  text: string = '',
  // when used as the v-else branch, the comment node must be created as a
  // block to ensure correct updates.
  asBlock: boolean = false
): VNode {
  return asBlock
    ? (openBlock(), createBlock(Comment, null, text))
    : createVNode(Comment, null, text)
}

// ! 规范 VNode
export function normalizeVNode<T, U>(child: VNodeChild<T, U>): VNode<T, U> {
  if (child == null || typeof child === 'boolean') {
    // empty placeholder
    return createVNode(Comment)
  } else if (isArray(child)) {
    // fragment
    return createVNode(Fragment, null, child)
  } else if (typeof child === 'object') {
    // already vnode, this should be the most common since compiled templates
    // always produce all-vnode children arrays
    return child.el === null ? child : cloneVNode(child)
  } else {
    // strings and numbers
    return createVNode(Text, null, String(child))
  }
}

// optimized normalization for template-compiled render fns
export function cloneIfMounted(child: VNode): VNode {
  return child.el === null ? child : cloneVNode(child)
}

// ! 规范 children
export function normalizeChildren(vnode: VNode, children: unknown) {
  let type = 0
  if (children == null) {
    children = null
  } else if (isArray(children)) {
    type = ShapeFlags.ARRAY_CHILDREN
  } else if (typeof children === 'object') {
    type = ShapeFlags.SLOTS_CHILDREN
  } else if (isFunction(children)) {
    children = { default: children } // ! 设置为 slot
    type = ShapeFlags.SLOTS_CHILDREN
  } else {
    children = String(children)
    type = ShapeFlags.TEXT_CHILDREN
  }
  vnode.children = children as VNodeNormalizedChildren
  vnode.shapeFlag |= type
}

const handlersRE = /^on|^vnode/

// ! 合并属性
export function mergeProps(...args: (Data & VNodeProps)[]) {
  const ret: Data = {}
  extend(ret, args[0])
  for (let i = 1; i < args.length; i++) {
    const toMerge = args[i]
    for (const key in toMerge) {
      if (key === 'class') {
<<<<<<< HEAD
        ret.class = normalizeClass([ret.class, toMerge.class]) // ! 合并类
=======
        if (ret.class !== toMerge.class) {
          ret.class = normalizeClass([ret.class, toMerge.class])
        }
>>>>>>> fb4856b3
      } else if (key === 'style') {
        ret.style = normalizeStyle([ret.style, toMerge.style]) // ! 合并样式
      } else if (handlersRE.test(key)) {
        // on*, vnode*
        const existing = ret[key]
<<<<<<< HEAD
        ret[key] = existing
          ? [].concat(existing as any, toMerge[key] as any) // ! 合并同类事件
          : toMerge[key]
=======
        const incoming = toMerge[key]
        if (existing !== incoming) {
          ret[key] = existing
            ? [].concat(existing as any, toMerge[key] as any)
            : incoming
        }
>>>>>>> fb4856b3
      } else {
        ret[key] = toMerge[key] // ! 替换
      }
    }
  }
  return ret
}<|MERGE_RESOLUTION|>--- conflicted
+++ resolved
@@ -413,30 +413,20 @@
     const toMerge = args[i]
     for (const key in toMerge) {
       if (key === 'class') {
-<<<<<<< HEAD
-        ret.class = normalizeClass([ret.class, toMerge.class]) // ! 合并类
-=======
         if (ret.class !== toMerge.class) {
-          ret.class = normalizeClass([ret.class, toMerge.class])
+          ret.class = normalizeClass([ret.class, toMerge.class]) // ! 合并类
         }
->>>>>>> fb4856b3
       } else if (key === 'style') {
         ret.style = normalizeStyle([ret.style, toMerge.style]) // ! 合并样式
       } else if (handlersRE.test(key)) {
         // on*, vnode*
         const existing = ret[key]
-<<<<<<< HEAD
-        ret[key] = existing
-          ? [].concat(existing as any, toMerge[key] as any) // ! 合并同类事件
-          : toMerge[key]
-=======
         const incoming = toMerge[key]
         if (existing !== incoming) {
           ret[key] = existing
-            ? [].concat(existing as any, toMerge[key] as any)
+            ? [].concat(existing as any, toMerge[key] as any) // ! 合并同类事件
             : incoming
         }
->>>>>>> fb4856b3
       } else {
         ret[key] = toMerge[key] // ! 替换
       }
