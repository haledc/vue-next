import {
  isArray,
  isFunction,
  isString,
  isObject,
  EMPTY_ARR,
  extend,
  normalizeClass,
  normalizeStyle,
  PatchFlags,
  ShapeFlags,
  SlotFlags
} from '@vue/shared'
import {
  ComponentInternalInstance,
  Data,
  Component,
  ClassComponent
} from './component'
import { RawSlots } from './componentSlots'
import { isProxy, Ref, toRaw } from '@vue/reactivity'
import { AppContext } from './apiCreateApp'
import {
  SuspenseImpl,
  isSuspense,
  SuspenseBoundary
} from './components/Suspense'
import { DirectiveBinding } from './directives'
import { TransitionHooks } from './components/BaseTransition'
import { warn } from './warning'
import { currentScopeId } from './helpers/scopeId'
import { TeleportImpl, isTeleport } from './components/Teleport'
import { currentRenderingInstance } from './componentRenderUtils'
import { RendererNode, RendererElement } from './renderer'
import { NULL_DYNAMIC_COMPONENT } from './helpers/resolveAssets'
import { hmrDirtyComponents } from './hmr'

export const Fragment = (Symbol(__DEV__ ? 'Fragment' : undefined) as any) as {
  __isFragment: true
  new (): {
    $props: VNodeProps
  }
}
export const Text = Symbol(__DEV__ ? 'Text' : undefined)
export const Comment = Symbol(__DEV__ ? 'Comment' : undefined)
export const Static = Symbol(__DEV__ ? 'Static' : undefined)

// ! VNode 类型
export type VNodeTypes =
  | string
  | VNode
  | Component
  | typeof Text
  | typeof Static
  | typeof Comment
  | typeof Fragment
  | typeof TeleportImpl
  | typeof SuspenseImpl

export type VNodeRef =
  | string
  | Ref
  | ((ref: object | null, refs: Record<string, any>) => void)

export type VNodeNormalizedRef = [ComponentInternalInstance, VNodeRef]

type VNodeMountHook = (vnode: VNode) => void
type VNodeUpdateHook = (vnode: VNode, oldVNode: VNode) => void
export type VNodeHook =
  | VNodeMountHook
  | VNodeUpdateHook
  | VNodeMountHook[]
  | VNodeUpdateHook[]

export interface ComponentCustomProps {}
export interface AllowedComponentProps {
  class?: unknown
  style?: unknown
}

// https://github.com/microsoft/TypeScript/issues/33099
export type VNodeProps = {
  key?: string | number
  ref?: VNodeRef

  // vnode hooks
  onVnodeBeforeMount?: VNodeMountHook | VNodeMountHook[]
  onVnodeMounted?: VNodeMountHook | VNodeMountHook[]
  onVnodeBeforeUpdate?: VNodeUpdateHook | VNodeUpdateHook[]
  onVnodeUpdated?: VNodeUpdateHook | VNodeUpdateHook[]
  onVnodeBeforeUnmount?: VNodeMountHook | VNodeMountHook[]
  onVnodeUnmounted?: VNodeMountHook | VNodeMountHook[]
}

type VNodeChildAtom =
  | VNode
  | string
  | number
  | boolean
  | null
  | undefined
  | void

export type VNodeArrayChildren = Array<VNodeArrayChildren | VNodeChildAtom>

export type VNodeChild = VNodeChildAtom | VNodeArrayChildren

export type VNodeNormalizedChildren =
  | string
  | VNodeArrayChildren
  | RawSlots
  | null

export interface VNode<
  HostNode = RendererNode,
  HostElement = RendererElement,
  ExtraProps = { [key: string]: any }
> {
  /**
   * @internal
   */
  __v_isVNode: true
  /**
   * @internal
   */
  __v_skip: true
  type: VNodeTypes
  props: (VNodeProps & ExtraProps) | null
  key: string | number | null
  ref: VNodeNormalizedRef | null
  scopeId: string | null // SFC only
  children: VNodeNormalizedChildren
  component: ComponentInternalInstance | null
  suspense: SuspenseBoundary | null
  dirs: DirectiveBinding[] | null
  transition: TransitionHooks<HostElement> | null

  // DOM
  el: HostNode | null
  anchor: HostNode | null // fragment anchor
  target: HostElement | null // teleport target
  targetAnchor: HostNode | null // teleport target anchor
  staticCount: number // number of elements contained in a static vnode

  // optimization only
  shapeFlag: number
  patchFlag: number
  dynamicProps: string[] | null
  dynamicChildren: VNode[] | null

  // application root node only
  appContext: AppContext | null
}

// Since v-if and v-for are the two possible ways node structure can dynamically
// change, once we consider v-if branches and each v-for fragment a block, we
// can divide a template into nested blocks, and within each block the node
// structure would be stable. This allows us to skip most children diffing
// and only worry about the dynamic nodes (indicated by patch flags).
const blockStack: (VNode[] | null)[] = []
let currentBlock: VNode[] | null = null

/**
 * Open a block.
 * This must be called before `createBlock`. It cannot be part of `createBlock`
 * because the children of the block are evaluated before `createBlock` itself
 * is called. The generated code typically looks like this:
 *
 * ```js
 * function render() {
 *   return (openBlock(),createBlock('div', null, [...]))
 * }
 * ```
 * disableTracking is true when creating a v-for fragment block, since a v-for
 * fragment always diffs its children.
 *
 * @private
 */
export function openBlock(disableTracking = false) {
  blockStack.push((currentBlock = disableTracking ? null : []))
}

// Whether we should be tracking dynamic child nodes inside a block.
// Only tracks when this value is > 0
// We are not using a simple boolean because this value may need to be
// incremented/decremented by nested usage of v-once (see below)
let shouldTrack = 1

/**
 * Block tracking sometimes needs to be disabled, for example during the
 * creation of a tree that needs to be cached by v-once. The compiler generates
 * code like this:
 *
 * ``` js
 * _cache[1] || (
 *   setBlockTracking(-1),
 *   _cache[1] = createVNode(...),
 *   setBlockTracking(1),
 *   _cache[1]
 * )
 * ```
 *
 * @private
 */
export function setBlockTracking(value: number) {
  shouldTrack += value
}

/**
 * Create a block root vnode. Takes the same exact arguments as `createVNode`.
 * A block root keeps track of dynamic nodes within the block in the
 * `dynamicChildren` array.
 *
 * @private
 */
export function createBlock(
  type: VNodeTypes | ClassComponent,
  props?: { [key: string]: any } | null,
  children?: any,
  patchFlag?: number,
  dynamicProps?: string[]
): VNode {
  const vnode = createVNode(
    type,
    props,
    children,
    patchFlag,
    dynamicProps,
    true /* isBlock: prevent a block from tracking itself */
  )
  // save current block children on the block vnode
  vnode.dynamicChildren = currentBlock || EMPTY_ARR
  // close block
  blockStack.pop()
  currentBlock = blockStack[blockStack.length - 1] || null
  // a block is always going to be patched, so track it as a child of its
  // parent block
  if (currentBlock) {
    currentBlock.push(vnode)
  }
  return vnode
}

// ! 判断是否是 VNode
export function isVNode(value: any): value is VNode {
  return value ? value.__v_isVNode === true : false
}

// ! 判断是否是相同的 VNode -> type 和 key 相同
export function isSameVNodeType(n1: VNode, n2: VNode): boolean {
  if (
    __DEV__ &&
    n2.shapeFlag & ShapeFlags.COMPONENT &&
    hmrDirtyComponents.has(n2.type as Component)
  ) {
    // HMR only: if the component has been hot-updated, force a reload.
    return false
  }
  return n1.type === n2.type && n1.key === n2.key
}

let vnodeArgsTransformer:
  | ((
      args: Parameters<typeof _createVNode>,
      instance: ComponentInternalInstance | null
    ) => Parameters<typeof _createVNode>)
  | undefined

/**
 * Internal API for registering an arguments transform for createVNode
 * used for creating stubs in the test-utils
 * It is *internal* but needs to be exposed for test-utils to pick up proper
 * typings
 */
export function transformVNodeArgs(transformer?: typeof vnodeArgsTransformer) {
  vnodeArgsTransformer = transformer
}

const createVNodeWithArgsTransform = (
  ...args: Parameters<typeof _createVNode>
): VNode => {
  return _createVNode(
    ...(vnodeArgsTransformer
      ? vnodeArgsTransformer(args, currentRenderingInstance)
      : args)
  )
}

export const InternalObjectKey = `__vInternal`

const normalizeKey = ({ key }: VNodeProps): VNode['key'] =>
  key != null ? key : null

const normalizeRef = ({ ref }: VNodeProps): VNode['ref'] => {
  return (ref != null
    ? isArray(ref)
      ? ref
      : [currentRenderingInstance!, ref]
    : null) as any
}

export const createVNode = (__DEV__
  ? createVNodeWithArgsTransform
  : _createVNode) as typeof _createVNode

function _createVNode(
  type: VNodeTypes | ClassComponent | typeof NULL_DYNAMIC_COMPONENT,
  props: (Data & VNodeProps) | null = null,
  children: unknown = null,
  patchFlag: number = 0,
  dynamicProps: string[] | null = null,
  isBlockNode = false
): VNode {
  if (!type || type === NULL_DYNAMIC_COMPONENT) {
    if (__DEV__ && !type) {
      warn(`Invalid vnode type when creating vnode: ${type}.`)
    }
    type = Comment
  }

  if (isVNode(type)) {
    return cloneVNode(type, props, children)
  }

  // class component normalization.
  if (isFunction(type) && '__vccOpts' in type) {
    type = type.__vccOpts
  }

  // class & style normalization.
  if (props) {
    // for reactive or proxy objects, we need to clone it to enable mutation.
    if (isProxy(props) || InternalObjectKey in props) {
      props = extend({}, props)
    }
    let { class: klass, style } = props
    if (klass && !isString(klass)) {
      props.class = normalizeClass(klass)
    }
    if (isObject(style)) {
      // reactive state objects need to be cloned since they are likely to be
      // mutated
      if (isProxy(style) && !isArray(style)) {
        style = extend({}, style)
      }
      props.style = normalizeStyle(style) // ! 规范化 style
    }
  }

  // encode the vnode type information into a bitmap
  const shapeFlag = isString(type)
    ? ShapeFlags.ELEMENT
    : __FEATURE_SUSPENSE__ && isSuspense(type)
      ? ShapeFlags.SUSPENSE
      : isTeleport(type)
        ? ShapeFlags.TELEPORT
        : isObject(type)
          ? ShapeFlags.STATEFUL_COMPONENT
          : isFunction(type)
            ? ShapeFlags.FUNCTIONAL_COMPONENT
            : 0

  if (__DEV__ && shapeFlag & ShapeFlags.STATEFUL_COMPONENT && isProxy(type)) {
    type = toRaw(type)
    warn(
      `Vue received a Component which was made a reactive object. This can ` +
        `lead to unnecessary performance overhead, and should be avoided by ` +
        `marking the component with \`markRaw\` or using \`shallowRef\` ` +
        `instead of \`ref\`.`,
      `\nComponent that was made reactive: `,
      type
    )
  }

  const vnode: VNode = {
    __v_isVNode: true,
    __v_skip: true,
    type,
    props,
    key: props && normalizeKey(props),
    ref: props && normalizeRef(props),
    scopeId: currentScopeId,
    children: null,
    component: null,
    suspense: null,
    dirs: null,
    transition: null,
    el: null,
    anchor: null,
    target: null,
    targetAnchor: null,
    staticCount: 0,
    shapeFlag,
    patchFlag,
    dynamicProps,
    dynamicChildren: null,
    appContext: null
  }

  // validate key
  if (__DEV__ && vnode.key !== vnode.key) {
    warn(`VNode created with invalid key (NaN). VNode type:`, vnode.type)
  }

  normalizeChildren(vnode, children) // ! 规范化 children

  // presence of a patch flag indicates this node needs patching on updates.
  // component nodes also should always be patched, because even if the
  // component doesn't need to update, it needs to persist the instance on to
  // the next vnode so that it can be properly unmounted later.
  if (
    shouldTrack > 0 &&
    !isBlockNode &&
    currentBlock &&
    // the EVENTS flag is only for hydration and if it is the only flag, the
    // vnode should not be considered dynamic due to handler caching.
    patchFlag !== PatchFlags.HYDRATE_EVENTS &&
    (patchFlag > 0 ||
      shapeFlag & ShapeFlags.SUSPENSE ||
      shapeFlag & ShapeFlags.TELEPORT ||
      shapeFlag & ShapeFlags.STATEFUL_COMPONENT ||
      shapeFlag & ShapeFlags.FUNCTIONAL_COMPONENT)
  ) {
    currentBlock.push(vnode)
  }

  return vnode
}

// ! 克隆 VNode -> 可扩展 props
export function cloneVNode<T, U>(
  vnode: VNode<T, U>,
  extraProps?: Data & VNodeProps | null,
  children?: unknown
): VNode<T, U> {
  const props = extraProps
    ? vnode.props
      ? mergeProps(vnode.props, extraProps)
      : extend({}, extraProps)
    : vnode.props
  // This is intentionally NOT using spread or extend to avoid the runtime
  // key enumeration cost.
  const cloned: VNode<T, U> = {
    __v_isVNode: true,
    __v_skip: true,
    type: vnode.type,
    props,
    key: props && normalizeKey(props),
    ref: extraProps && extraProps.ref ? normalizeRef(extraProps) : vnode.ref,
    scopeId: vnode.scopeId,
    children: vnode.children,
    target: vnode.target,
    targetAnchor: vnode.targetAnchor,
    staticCount: vnode.staticCount,
    shapeFlag: vnode.shapeFlag,
    // if the vnode is cloned with extra props, we can no longer assume its
    // existing patch flag to be reliable and need to bail out of optimized mode.
    // however we don't want block nodes to de-opt their children, so if the
    // vnode is a block node, we only add the FULL_PROPS flag to it.
    patchFlag: extraProps
      ? vnode.dynamicChildren
        ? vnode.patchFlag | PatchFlags.FULL_PROPS
        : PatchFlags.BAIL
      : vnode.patchFlag,
    dynamicProps: vnode.dynamicProps,
    dynamicChildren: vnode.dynamicChildren,
    appContext: vnode.appContext,
    dirs: vnode.dirs,
    transition: vnode.transition,

    // These should technically only be non-null on mounted VNodes. However,
    // they *should* be copied for kept-alive vnodes. So we just always copy
    // them since them being non-null during a mount doesn't affect the logic as
    // they will simply be overwritten.
    component: vnode.component,
    suspense: vnode.suspense,
    el: vnode.el,
    anchor: vnode.anchor
  }
  if (children) {
    normalizeChildren(cloned, children)
  }
  return cloned
}

/**
 * @private
 */
export function createTextVNode(text: string = ' ', flag: number = 0): VNode {
  return createVNode(Text, null, text, flag)
}

/**
 * @private
 */
export function createStaticVNode(
  content: string,
  numberOfNodes: number
): VNode {
  // A static vnode can contain multiple stringified elements, and the number
  // of elements is necessary for hydration.
  const vnode = createVNode(Static, null, content)
  vnode.staticCount = numberOfNodes
  return vnode
}

/**
 * @private
 */
export function createCommentVNode(
  text: string = '',
  // when used as the v-else branch, the comment node must be created as a
  // block to ensure correct updates.
  asBlock: boolean = false
): VNode {
  return asBlock
    ? (openBlock(), createBlock(Comment, null, text))
    : createVNode(Comment, null, text)
}

export function normalizeVNode(child: VNodeChild): VNode {
  if (child == null || typeof child === 'boolean') {
    // empty placeholder
    return createVNode(Comment)
  } else if (isArray(child)) {
    // fragment
    return createVNode(Fragment, null, child)
  } else if (typeof child === 'object') {
    // already vnode, this should be the most common since compiled templates
    // always produce all-vnode children arrays
    return child.el === null ? child : cloneVNode(child)
  } else {
    // strings and numbers
    return createVNode(Text, null, String(child))
  }
}

// optimized normalization for template-compiled render fns
export function cloneIfMounted(child: VNode): VNode {
  return child.el === null ? child : cloneVNode(child)
}

// ! 规范 children
export function normalizeChildren(vnode: VNode, children: unknown) {
  let type = 0
  const { shapeFlag } = vnode
  if (children == null) {
    children = null
  } else if (isArray(children)) {
    type = ShapeFlags.ARRAY_CHILDREN
  } else if (typeof children === 'object') {
    // Normalize slot to plain children
    if (
      (shapeFlag & ShapeFlags.ELEMENT || shapeFlag & ShapeFlags.TELEPORT) &&
      (children as any).default
    ) {
      normalizeChildren(vnode, (children as any).default())
      return
    } else {
      type = ShapeFlags.SLOTS_CHILDREN
      const slotFlag = (children as RawSlots)._
      if (!slotFlag && !(InternalObjectKey in children!)) {
        // if slots are not normalized, attach context instance
        // (compiled / normalized slots already have context)
        ;(children as RawSlots)._ctx = currentRenderingInstance
      } else if (slotFlag === SlotFlags.FORWARDED && currentRenderingInstance) {
        // a child component receives forwarded slots from the parent.
        // its slot type is determined by its parent's slot type.
        if (
          currentRenderingInstance.vnode.patchFlag & PatchFlags.DYNAMIC_SLOTS
        ) {
          ;(children as RawSlots)._ = SlotFlags.DYNAMIC
          vnode.patchFlag |= PatchFlags.DYNAMIC_SLOTS
        } else {
          ;(children as RawSlots)._ = SlotFlags.STABLE
        }
      }
    }
  } else if (isFunction(children)) {
    children = { default: children, _ctx: currentRenderingInstance }
    type = ShapeFlags.SLOTS_CHILDREN
  } else {
    children = String(children)
    // force teleport children to array so it can be moved around
    if (shapeFlag & ShapeFlags.TELEPORT) {
      type = ShapeFlags.ARRAY_CHILDREN
      children = [createTextVNode(children as string)]
    } else {
      type = ShapeFlags.TEXT_CHILDREN
    }
  }
  vnode.children = children as VNodeNormalizedChildren
  vnode.shapeFlag |= type
}

const handlersRE = /^on|^vnode/

// ! 合并属性
export function mergeProps(...args: (Data & VNodeProps)[]) {
  const ret = extend({}, args[0])
  for (let i = 1; i < args.length; i++) {
    const toMerge = args[i]
    for (const key in toMerge) {
      if (key === 'class') {
        if (ret.class !== toMerge.class) {
          ret.class = normalizeClass([ret.class, toMerge.class]) // ! 合并类
        }
      } else if (key === 'style') {
        ret.style = normalizeStyle([ret.style, toMerge.style]) // ! 合并样式
      } else if (handlersRE.test(key)) {
        // on*, vnode*
        const existing = ret[key]
        const incoming = toMerge[key]
        if (existing !== incoming) {
          ret[key] = existing
<<<<<<< HEAD
            ? [].concat(existing as any, toMerge[key]) // ! 合并同类事件
=======
            ? [].concat(existing as any, toMerge[key] as any)
>>>>>>> 0ea14cad
            : incoming
        }
      } else {
        ret[key] = toMerge[key] // ! 替换
      }
    }
  }
  return ret
}<|MERGE_RESOLUTION|>--- conflicted
+++ resolved
@@ -613,11 +613,7 @@
         const incoming = toMerge[key]
         if (existing !== incoming) {
           ret[key] = existing
-<<<<<<< HEAD
-            ? [].concat(existing as any, toMerge[key]) // ! 合并同类事件
-=======
-            ? [].concat(existing as any, toMerge[key] as any)
->>>>>>> 0ea14cad
+            ? [].concat(existing as any, toMerge[key] as any) // ! 合并同类事件
             : incoming
         }
       } else {
