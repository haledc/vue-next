--- conflicted
+++ resolved
@@ -420,13 +420,9 @@
   }
 }
 
-<<<<<<< HEAD
-// ! 创建文本 VNode
-=======
 /**
  * @internal
  */
->>>>>>> c9bf7ded
 export function createTextVNode(text: string = ' ', flag: number = 0): VNode {
   return createVNode(Text, null, text, flag)
 }
