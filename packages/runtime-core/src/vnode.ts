import {
  isArray,
  isFunction,
  isString,
  isObject,
  EMPTY_ARR,
  extend,
  normalizeClass,
  normalizeStyle
} from '@vue/shared'
import {
  ComponentInternalInstance,
  Data,
  SetupProxySymbol,
  Component
} from './component'
import { RawSlots } from './componentSlots'
import { ShapeFlags } from './shapeFlags'
import { isReactive, Ref } from '@vue/reactivity'
import { AppContext } from './apiCreateApp'
import { SuspenseBoundary } from './components/Suspense'
import { DirectiveBinding } from './directives'
import { SuspenseImpl } from './components/Suspense'
import { TransitionHooks } from './components/BaseTransition'
import { warn } from './warning'
import { currentScopeId } from './helpers/scopeId'

export const Fragment = (Symbol(__DEV__ ? 'Fragment' : undefined) as any) as {
  __isFragment: true
  new (): {
    $props: VNodeProps
  }
}
export const Portal = (Symbol(__DEV__ ? 'Portal' : undefined) as any) as {
  __isPortal: true
  new (): {
    $props: VNodeProps & { target: string | object }
  }
}
export const Text = Symbol(__DEV__ ? 'Text' : undefined)
export const Comment = Symbol(__DEV__ ? 'Comment' : undefined)
export const Static = Symbol(__DEV__ ? 'Static' : undefined)

// ! VNode 类型
export type VNodeTypes =
  | string
  | Component
  | typeof Fragment
  | typeof Portal
  | typeof Text
  | typeof Static
  | typeof Comment
  | typeof SuspenseImpl

// ! VNode 属性
export interface VNodeProps {
  [key: string]: any
  key?: string | number
  ref?: string | Ref | ((ref: object | null) => void)

  // vnode hooks
  onVnodeBeforeMount?: (vnode: VNode) => void
  onVnodeMounted?: (vnode: VNode) => void
  onVnodeBeforeUpdate?: (vnode: VNode, oldVNode: VNode) => void
  onVnodeUpdated?: (vnode: VNode, oldVNode: VNode) => void
  onVnodeBeforeUnmount?: (vnode: VNode) => void
  onVnodeUnmounted?: (vnode: VNode) => void
}

// ! VNode 子节点原子
type VNodeChildAtom<HostNode, HostElement> =
  | VNode<HostNode, HostElement>
  | string
  | number
  | boolean
  | null
  | void

export interface VNodeArrayChildren<HostNode = any, HostElement = any>
  extends Array<
      | VNodeArrayChildren<HostNode, HostElement>
      | VNodeChildAtom<HostNode, HostElement>
    > {}

// ! VNode 单个子节点
export type VNodeChild<HostNode = any, HostElement = any> =
  | VNodeChildAtom<HostNode, HostElement>
  | VNodeArrayChildren<HostNode, HostElement>

export type VNodeNormalizedChildren<HostNode = any, HostElement = any> =
  | string
  | VNodeArrayChildren<HostNode, HostElement>
  | RawSlots
  | null

// ! VNode 接口
export interface VNode<HostNode = any, HostElement = any> {
  _isVNode: true
  type: VNodeTypes
  props: VNodeProps | null
  key: string | number | null
  ref: string | Ref | ((ref: object | null) => void) | null
  scopeId: string | null // SFC only
  children: VNodeNormalizedChildren<HostNode, HostElement>
  component: ComponentInternalInstance | null
  suspense: SuspenseBoundary<HostNode, HostElement> | null
  dirs: DirectiveBinding[] | null
  transition: TransitionHooks | null

  // DOM
  el: HostNode | null
  anchor: HostNode | null // fragment anchor
  target: HostElement | null // portal target

  // optimization only
  shapeFlag: number
  patchFlag: number
  dynamicProps: string[] | null
  dynamicChildren: VNode[] | null

  // application root node only
  appContext: AppContext | null
}

// Since v-if and v-for are the two possible ways node structure can dynamically
// change, once we consider v-if branches and each v-for fragment a block, we
// can divide a template into nested blocks, and within each block the node
// structure would be stable. This allows us to skip most children diffing
// and only worry about the dynamic nodes (indicated by patch flags).
const blockStack: (VNode[] | null)[] = []
let currentBlock: VNode[] | null = null

// Open a block.
// This must be called before `createBlock`. It cannot be part of `createBlock`
// because the children of the block are evaluated before `createBlock` itself
// is called. The generated code typically looks like this:
//
//   function render() {
//     return (openBlock(),createBlock('div', null, [...]))
//   }
//
// disableTracking is true when creating a fragment block, since a fragment
// always diffs its children.
export function openBlock(disableTracking = false) {
  blockStack.push((currentBlock = disableTracking ? null : []))
}

// Whether we should be tracking dynamic child nodes inside a block.
// Only tracks when this value is > 0
// We are not using a simple boolean because this value may need to be
// incremented/decremented by nested usage of v-once (see below)
let shouldTrack = 1

// Block tracking sometimes needs to be disabled, for example during the
// creation of a tree that needs to be cached by v-once. The compiler generates
// code like this:
//   _cache[1] || (
//     setBlockTracking(-1),
//     _cache[1] = createVNode(...),
//     setBlockTracking(1),
//     _cache[1]
//   )
export function setBlockTracking(value: number) {
  shouldTrack += value
}

// Create a block root vnode. Takes the same exact arguments as `createVNode`.
// A block root keeps track of dynamic nodes within the block in the
// `dynamicChildren` array.
// ! 生成块 -> VNode
export function createBlock(
  type: VNodeTypes,
  props?: { [key: string]: any } | null,
  children?: any,
  patchFlag?: number,
  dynamicProps?: string[]
): VNode {
  // avoid a block with patchFlag tracking itself
  shouldTrack--
  const vnode = createVNode(type, props, children, patchFlag, dynamicProps)
  shouldTrack++
  // save current block children on the block vnode
  vnode.dynamicChildren = currentBlock || EMPTY_ARR
  // close block
  blockStack.pop()
  currentBlock = blockStack[blockStack.length - 1] || null
  // a block is always going to be patched, so track it as a child of its
  // parent block
  if (currentBlock !== null) {
    currentBlock.push(vnode)
  }
  return vnode
}

// ! 判断是否是 VNode
export function isVNode(value: any): value is VNode {
  return value ? value._isVNode === true : false
}

// ! 判断是否是相同的 VNode -> type 和 key 相同
export function isSameVNodeType(n1: VNode, n2: VNode): boolean {
  if (
    __BUNDLER__ &&
    __DEV__ &&
    n2.shapeFlag & ShapeFlags.COMPONENT &&
    (n2.type as Component).__hmrUpdated
  ) {
    // HMR only: if the component has been hot-updated, force a reload.
    return false
  }
  return n1.type === n2.type && n1.key === n2.key
}

// ! 生成 VNode
export function createVNode(
  type: VNodeTypes,
  props: (Data & VNodeProps) | null = null,
  children: unknown = null,
  patchFlag: number = 0,
  dynamicProps: string[] | null = null
): VNode {
  if (__DEV__ && !type) {
    warn(`Invalid vnode type when creating vnode: ${type}.`)
    type = Comment
  }

  // class & style normalization.
  if (props !== null) {
    // for reactive or proxy objects, we need to clone it to enable mutation.
    if (isReactive(props) || SetupProxySymbol in props) {
      props = extend({}, props)
    }
    let { class: klass, style } = props
    if (klass != null && !isString(klass)) {
      props.class = normalizeClass(klass) // ! 规范化 class
    }
    if (isObject(style)) {
      // reactive state objects need to be cloned since they are likely to be
      // mutated
      if (isReactive(style) && !isArray(style)) {
        style = extend({}, style)
      }
      props.style = normalizeStyle(style) // ! 规范化 style
    }
  }

  // encode the vnode type information into a bitmap
  const shapeFlag = isString(type)
    ? ShapeFlags.ELEMENT
    : __FEATURE_SUSPENSE__ && (type as any).__isSuspense === true
      ? ShapeFlags.SUSPENSE
      : isObject(type)
        ? ShapeFlags.STATEFUL_COMPONENT
        : isFunction(type)
          ? ShapeFlags.FUNCTIONAL_COMPONENT
          : 0

  const vnode: VNode = {
    _isVNode: true,
    type,
    props,
    key: (props !== null && props.key) || null,
    ref: (props !== null && props.ref) || null,
    scopeId: currentScopeId,
    children: null,
    component: null,
    suspense: null,
    dirs: null,
    transition: null,
    el: null,
    anchor: null,
    target: null,
    shapeFlag,
    patchFlag,
    dynamicProps,
    dynamicChildren: null,
    appContext: null
  }

  normalizeChildren(vnode, children) // ! 规范化 children

  // presence of a patch flag indicates this node needs patching on updates.
  // component nodes also should always be patched, because even if the
  // component doesn't need to update, it needs to persist the instance on to
  // the next vnode so that it can be properly unmounted later.
  if (
    shouldTrack > 0 &&
    currentBlock !== null &&
    (patchFlag > 0 ||
      shapeFlag & ShapeFlags.SUSPENSE ||
      shapeFlag & ShapeFlags.STATEFUL_COMPONENT ||
      shapeFlag & ShapeFlags.FUNCTIONAL_COMPONENT)
  ) {
    currentBlock.push(vnode)
  }

  return vnode
}

// ! 克隆 VNode -> 可扩展属性
export function cloneVNode<T, U>(
  vnode: VNode<T, U>,
  extraProps?: Data & VNodeProps
): VNode<T, U> {
  // This is intentionally NOT using spread or extend to avoid the runtime
  // key enumeration cost.
  return {
    _isVNode: true,
    type: vnode.type,
    props: extraProps
      ? vnode.props
        ? mergeProps(vnode.props, extraProps)
        : extraProps
      : vnode.props,
    key: vnode.key,
    ref: vnode.ref,
    scopeId: vnode.scopeId,
    children: vnode.children,
    target: vnode.target,
    shapeFlag: vnode.shapeFlag,
    patchFlag: vnode.patchFlag,
    dynamicProps: vnode.dynamicProps,
    dynamicChildren: vnode.dynamicChildren,
    appContext: vnode.appContext,
    dirs: vnode.dirs,
    transition: vnode.transition,

    // These should technically only be non-null on mounted VNodes. However,
    // they *should* be copied for kept-alive vnodes. So we just always copy
    // them since them being non-null during a mount doesn't affect the logic as
    // they will simply be overwritten.
    component: vnode.component,
    suspense: vnode.suspense,
    el: vnode.el,
    anchor: vnode.anchor
  }
}

// ! 创建文本 VNode
export function createTextVNode(text: string = ' ', flag: number = 0): VNode {
  return createVNode(Text, null, text, flag)
}

<<<<<<< HEAD
// ! 创建注释 VNode
=======
export function createStaticVNode(content: string): VNode {
  return createVNode(Static, null, content)
}

>>>>>>> 8e19424c
export function createCommentVNode(
  text: string = '',
  // when used as the v-else branch, the comment node must be created as a
  // block to ensure correct updates.
  asBlock: boolean = false
): VNode {
  return asBlock
    ? (openBlock(), createBlock(Comment, null, text))
    : createVNode(Comment, null, text)
}

// ! 规范 VNode -> 创建合适的 VNode
export function normalizeVNode<T, U>(child: VNodeChild<T, U>): VNode<T, U> {
  if (child == null || typeof child === 'boolean') {
    // empty placeholder
    return createVNode(Comment)
  } else if (isArray(child)) {
    // fragment
    return createVNode(Fragment, null, child)
  } else if (typeof child === 'object') {
    // already vnode, this should be the most common since compiled templates
    // always produce all-vnode children arrays
    return child.el === null ? child : cloneVNode(child)
  } else {
    // strings and numbers
    return createVNode(Text, null, String(child))
  }
}

// optimized normalization for template-compiled render fns
export function cloneIfMounted(child: VNode): VNode {
  return child.el === null ? child : cloneVNode(child)
}

// ! 规范子 VNode
export function normalizeChildren(vnode: VNode, children: unknown) {
  let type = 0
  if (children == null) {
    children = null
  } else if (isArray(children)) {
    type = ShapeFlags.ARRAY_CHILDREN
  } else if (typeof children === 'object') {
    type = ShapeFlags.SLOTS_CHILDREN
  } else if (isFunction(children)) {
    children = { default: children } // ! 设置为 slot
    type = ShapeFlags.SLOTS_CHILDREN
  } else {
    children = String(children)
    type = ShapeFlags.TEXT_CHILDREN
  }
  vnode.children = children as VNodeNormalizedChildren
  vnode.shapeFlag |= type
}

const handlersRE = /^on|^vnode/

// ! 合并属性
export function mergeProps(...args: (Data & VNodeProps)[]) {
  const ret: Data = {}
  extend(ret, args[0])
  for (let i = 1; i < args.length; i++) {
    const toMerge = args[i]
    for (const key in toMerge) {
      if (key === 'class') {
        ret.class = normalizeClass([ret.class, toMerge.class]) // ! 合并类
      } else if (key === 'style') {
        ret.style = normalizeStyle([ret.style, toMerge.style]) // ! 合并样式
      } else if (handlersRE.test(key)) {
        // on*, vnode*
        const existing = ret[key]
        ret[key] = existing
          ? [].concat(existing as any, toMerge[key] as any) // ! 合并同类事件
          : toMerge[key]
      } else {
        ret[key] = toMerge[key] // ! 替换
      }
    }
  }
  return ret
}<|MERGE_RESOLUTION|>--- conflicted
+++ resolved
@@ -341,14 +341,10 @@
   return createVNode(Text, null, text, flag)
 }
 
-<<<<<<< HEAD
-// ! 创建注释 VNode
-=======
 export function createStaticVNode(content: string): VNode {
   return createVNode(Static, null, content)
 }
 
->>>>>>> 8e19424c
 export function createCommentVNode(
   text: string = '',
   // when used as the v-else branch, the comment node must be created as a
