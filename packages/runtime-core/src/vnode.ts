--- conflicted
+++ resolved
@@ -153,14 +153,9 @@
     if (isReactive(props) || SetupProxySymbol in props) {
       props = extend({}, props)
     }
-<<<<<<< HEAD
-    if (props.class != null) {
-      props.class = normalizeClass(props.class) // ! 规范化 class
-=======
     let { class: klass, style } = props
     if (klass != null && !isString(klass)) {
-      props.class = normalizeClass(klass)
->>>>>>> bc0ec277
+      props.class = normalizeClass(klass) // ! 规范化 class
     }
     if (style != null) {
       // reactive state objects need to be cloned since they are likely to be
