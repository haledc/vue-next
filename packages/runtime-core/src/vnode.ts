--- conflicted
+++ resolved
@@ -184,14 +184,10 @@
   return value ? value._isVNode === true : false
 }
 
-<<<<<<< HEAD
-// ! 创建 VNode
-=======
 export function isSameVNodeType(n1: VNode, n2: VNode): boolean {
   return n1.type === n2.type && n1.key === n2.key
 }
 
->>>>>>> 21c41b32
 export function createVNode(
   type: VNodeTypes,
   props: (Data & VNodeProps) | null = null,
