import {
  isArray,
  isFunction,
  isString,
  isObject,
  EMPTY_ARR,
  extend,
  normalizeClass,
  normalizeStyle,
  PatchFlags,
  ShapeFlags
} from '@vue/shared'
import {
  ComponentInternalInstance,
  Data,
  SetupProxySymbol,
  Component,
  ClassComponent
} from './component'
import { RawSlots } from './componentSlots'
import { isReactive, Ref } from '@vue/reactivity'
import { AppContext } from './apiCreateApp'
import {
  SuspenseImpl,
  isSuspense,
  SuspenseBoundary
} from './components/Suspense'
import { DirectiveBinding } from './directives'
import { TransitionHooks } from './components/BaseTransition'
import { warn } from './warning'
import { currentScopeId } from './helpers/scopeId'
import { PortalImpl, isPortal } from './components/Portal'
import { currentRenderingInstance } from './componentRenderUtils'

export const Fragment = (Symbol(__DEV__ ? 'Fragment' : undefined) as any) as {
  __isFragment: true
  new (): {
    $props: VNodeProps
  }
}
export const Text = Symbol(__DEV__ ? 'Text' : undefined)
export const Comment = Symbol(__DEV__ ? 'Comment' : undefined)
export const Static = Symbol(__DEV__ ? 'Static' : undefined)

// ! VNode 类型
export type VNodeTypes =
  | string
  | Component
  | typeof Text
  | typeof Static
  | typeof Comment
  | typeof Fragment
  | typeof PortalImpl
  | typeof SuspenseImpl

<<<<<<< HEAD
// ! VNode 属性
=======
export type VNodeRef =
  | string
  | Ref
  | ((ref: object | null, refs: Record<string, any>) => void)

export type VNodeNormalizedRef = [ComponentInternalInstance, VNodeRef]

>>>>>>> b716a906
export interface VNodeProps {
  [key: string]: any
  key?: string | number
  ref?: VNodeRef

  // vnode hooks
  onVnodeBeforeMount?: (vnode: VNode) => void
  onVnodeMounted?: (vnode: VNode) => void
  onVnodeBeforeUpdate?: (vnode: VNode, oldVNode: VNode) => void
  onVnodeUpdated?: (vnode: VNode, oldVNode: VNode) => void
  onVnodeBeforeUnmount?: (vnode: VNode) => void
  onVnodeUnmounted?: (vnode: VNode) => void
}

// ! VNode 子节点原子
type VNodeChildAtom<HostNode, HostElement> =
  | VNode<HostNode, HostElement>
  | string
  | number
  | boolean
  | null
  | void

export interface VNodeArrayChildren<HostNode = any, HostElement = any>
  extends Array<
      | VNodeArrayChildren<HostNode, HostElement>
      | VNodeChildAtom<HostNode, HostElement>
    > {}

// ! VNode 单个子节点
export type VNodeChild<HostNode = any, HostElement = any> =
  | VNodeChildAtom<HostNode, HostElement>
  | VNodeArrayChildren<HostNode, HostElement>

export type VNodeNormalizedChildren<HostNode = any, HostElement = any> =
  | string
  | VNodeArrayChildren<HostNode, HostElement>
  | RawSlots
  | null

// ! VNode 接口
export interface VNode<HostNode = any, HostElement = any> {
  _isVNode: true
  type: VNodeTypes
  props: VNodeProps | null
  key: string | number | null
  ref: VNodeNormalizedRef | null
  scopeId: string | null // SFC only
  children: VNodeNormalizedChildren<HostNode, HostElement>
  component: ComponentInternalInstance | null
  suspense: SuspenseBoundary<HostNode, HostElement> | null
  dirs: DirectiveBinding[] | null
  transition: TransitionHooks | null

  // DOM
  el: HostNode | null
  anchor: HostNode | null // fragment anchor
  target: HostElement | null // portal target

  // optimization only
  shapeFlag: number
  patchFlag: number
  dynamicProps: string[] | null
  dynamicChildren: VNode[] | null

  // application root node only
  appContext: AppContext | null
}

// Since v-if and v-for are the two possible ways node structure can dynamically
// change, once we consider v-if branches and each v-for fragment a block, we
// can divide a template into nested blocks, and within each block the node
// structure would be stable. This allows us to skip most children diffing
// and only worry about the dynamic nodes (indicated by patch flags).
const blockStack: (VNode[] | null)[] = []
let currentBlock: VNode[] | null = null

// Open a block.
// This must be called before `createBlock`. It cannot be part of `createBlock`
// because the children of the block are evaluated before `createBlock` itself
// is called. The generated code typically looks like this:
//
//   function render() {
//     return (openBlock(),createBlock('div', null, [...]))
//   }
//
// disableTracking is true when creating a fragment block, since a fragment
// always diffs its children.
export function openBlock(disableTracking = false) {
  blockStack.push((currentBlock = disableTracking ? null : []))
}

// Whether we should be tracking dynamic child nodes inside a block.
// Only tracks when this value is > 0
// We are not using a simple boolean because this value may need to be
// incremented/decremented by nested usage of v-once (see below)
let shouldTrack = 1

// Block tracking sometimes needs to be disabled, for example during the
// creation of a tree that needs to be cached by v-once. The compiler generates
// code like this:
//   _cache[1] || (
//     setBlockTracking(-1),
//     _cache[1] = createVNode(...),
//     setBlockTracking(1),
//     _cache[1]
//   )
export function setBlockTracking(value: number) {
  shouldTrack += value
}

// Create a block root vnode. Takes the same exact arguments as `createVNode`.
// A block root keeps track of dynamic nodes within the block in the
// `dynamicChildren` array.
// ! 生成块 -> VNode
export function createBlock(
  type: VNodeTypes | ClassComponent,
  props?: { [key: string]: any } | null,
  children?: any,
  patchFlag?: number,
  dynamicProps?: string[]
): VNode {
  // avoid a block with patchFlag tracking itself
  shouldTrack--
  const vnode = createVNode(type, props, children, patchFlag, dynamicProps)
  shouldTrack++
  // save current block children on the block vnode
  vnode.dynamicChildren = currentBlock || EMPTY_ARR
  // close block
  blockStack.pop()
  currentBlock = blockStack[blockStack.length - 1] || null
  // a block is always going to be patched, so track it as a child of its
  // parent block
  if (currentBlock !== null) {
    currentBlock.push(vnode)
  }
  return vnode
}

// ! 判断是否是 VNode
export function isVNode(value: any): value is VNode {
  return value ? value._isVNode === true : false
}

// ! 判断是否是相同的 VNode -> type 和 key 相同
export function isSameVNodeType(n1: VNode, n2: VNode): boolean {
  if (
    __BUNDLER__ &&
    __DEV__ &&
    n2.shapeFlag & ShapeFlags.COMPONENT &&
    (n2.type as Component).__hmrUpdated
  ) {
    // HMR only: if the component has been hot-updated, force a reload.
    return false
  }
  return n1.type === n2.type && n1.key === n2.key
}

// ! 生成 VNode
export function createVNode(
  type: VNodeTypes | ClassComponent,
  props: (Data & VNodeProps) | null = null,
  children: unknown = null,
  patchFlag: number = 0,
  dynamicProps: string[] | null = null
): VNode {
  if (!type) {
    if (__DEV__) {
      warn(`Invalid vnode type when creating vnode: ${type}.`)
    }
    type = Comment
  }

  // class component normalization.
  if (isFunction(type) && '__vccOpts' in type) {
    type = type.__vccOpts
  }

  // class & style normalization.
  if (props !== null) {
    // for reactive or proxy objects, we need to clone it to enable mutation.
    if (isReactive(props) || SetupProxySymbol in props) {
      props = extend({}, props)
    }
    let { class: klass, style } = props
    if (klass != null && !isString(klass)) {
      props.class = normalizeClass(klass) // ! 规范化 class
    }
    if (isObject(style)) {
      // reactive state objects need to be cloned since they are likely to be
      // mutated
      if (isReactive(style) && !isArray(style)) {
        style = extend({}, style)
      }
      props.style = normalizeStyle(style) // ! 规范化 style
    }
  }

  // encode the vnode type information into a bitmap
  const shapeFlag = isString(type)
    ? ShapeFlags.ELEMENT
    : __FEATURE_SUSPENSE__ && isSuspense(type)
      ? ShapeFlags.SUSPENSE
      : isPortal(type)
        ? ShapeFlags.PORTAL
        : isObject(type)
          ? ShapeFlags.STATEFUL_COMPONENT
          : isFunction(type)
            ? ShapeFlags.FUNCTIONAL_COMPONENT
            : 0

  const vnode: VNode = {
    _isVNode: true,
    type,
    props,
    key: props !== null && props.key !== undefined ? props.key : null,
    ref:
      props !== null && props.ref !== undefined
        ? [currentRenderingInstance!, props.ref]
        : null,
    scopeId: currentScopeId,
    children: null,
    component: null,
    suspense: null,
    dirs: null,
    transition: null,
    el: null,
    anchor: null,
    target: null,
    shapeFlag,
    patchFlag,
    dynamicProps,
    dynamicChildren: null,
    appContext: null
  }

  normalizeChildren(vnode, children) // ! 规范化 children

  // presence of a patch flag indicates this node needs patching on updates.
  // component nodes also should always be patched, because even if the
  // component doesn't need to update, it needs to persist the instance on to
  // the next vnode so that it can be properly unmounted later.
  if (
    shouldTrack > 0 &&
    currentBlock !== null &&
    // the EVENTS flag is only for hydration and if it is the only flag, the
    // vnode should not be considered dynamic due to handler caching.
    patchFlag !== PatchFlags.HYDRATE_EVENTS &&
    (patchFlag > 0 ||
      shapeFlag & ShapeFlags.SUSPENSE ||
      shapeFlag & ShapeFlags.STATEFUL_COMPONENT ||
      shapeFlag & ShapeFlags.FUNCTIONAL_COMPONENT)
  ) {
    currentBlock.push(vnode)
  }

  return vnode
}

// ! 克隆 VNode -> 可扩展属性
export function cloneVNode<T, U>(
  vnode: VNode<T, U>,
  extraProps?: Data & VNodeProps
): VNode<T, U> {
  // This is intentionally NOT using spread or extend to avoid the runtime
  // key enumeration cost.
  return {
    _isVNode: true,
    type: vnode.type,
    props: extraProps
      ? vnode.props
        ? mergeProps(vnode.props, extraProps)
        : extraProps
      : vnode.props,
    key: vnode.key,
    ref: vnode.ref,
    scopeId: vnode.scopeId,
    children: vnode.children,
    target: vnode.target,
    shapeFlag: vnode.shapeFlag,
    patchFlag: vnode.patchFlag,
    dynamicProps: vnode.dynamicProps,
    dynamicChildren: vnode.dynamicChildren,
    appContext: vnode.appContext,
    dirs: vnode.dirs,
    transition: vnode.transition,

    // These should technically only be non-null on mounted VNodes. However,
    // they *should* be copied for kept-alive vnodes. So we just always copy
    // them since them being non-null during a mount doesn't affect the logic as
    // they will simply be overwritten.
    component: vnode.component,
    suspense: vnode.suspense,
    el: vnode.el,
    anchor: vnode.anchor
  }
}

// ! 创建文本 VNode
export function createTextVNode(text: string = ' ', flag: number = 0): VNode {
  return createVNode(Text, null, text, flag)
}

export function createStaticVNode(content: string): VNode {
  return createVNode(Static, null, content)
}

export function createCommentVNode(
  text: string = '',
  // when used as the v-else branch, the comment node must be created as a
  // block to ensure correct updates.
  asBlock: boolean = false
): VNode {
  return asBlock
    ? (openBlock(), createBlock(Comment, null, text))
    : createVNode(Comment, null, text)
}

// ! 规范 VNode
export function normalizeVNode<T, U>(child: VNodeChild<T, U>): VNode<T, U> {
  if (child == null || typeof child === 'boolean') {
    // empty placeholder
    return createVNode(Comment)
  } else if (isArray(child)) {
    // fragment
    return createVNode(Fragment, null, child)
  } else if (typeof child === 'object') {
    // already vnode, this should be the most common since compiled templates
    // always produce all-vnode children arrays
    return child.el === null ? child : cloneVNode(child)
  } else {
    // strings and numbers
    return createVNode(Text, null, String(child))
  }
}

// optimized normalization for template-compiled render fns
export function cloneIfMounted(child: VNode): VNode {
  return child.el === null ? child : cloneVNode(child)
}

// ! 规范 children
export function normalizeChildren(vnode: VNode, children: unknown) {
  let type = 0
  if (children == null) {
    children = null
  } else if (isArray(children)) {
    type = ShapeFlags.ARRAY_CHILDREN
  } else if (typeof children === 'object') {
    type = ShapeFlags.SLOTS_CHILDREN
    if (!(children as RawSlots)._) {
      ;(children as RawSlots)._ctx = currentRenderingInstance
    }
  } else if (isFunction(children)) {
<<<<<<< HEAD
    children = { default: children } // ! 设置为 slot
=======
    children = { default: children, _ctx: currentRenderingInstance }
>>>>>>> b716a906
    type = ShapeFlags.SLOTS_CHILDREN
  } else {
    children = String(children)
    type = ShapeFlags.TEXT_CHILDREN
  }
  vnode.children = children as VNodeNormalizedChildren
  vnode.shapeFlag |= type
}

const handlersRE = /^on|^vnode/

// ! 合并属性
export function mergeProps(...args: (Data & VNodeProps)[]) {
  const ret: Data = {}
  extend(ret, args[0])
  for (let i = 1; i < args.length; i++) {
    const toMerge = args[i]
    for (const key in toMerge) {
      if (key === 'class') {
        if (ret.class !== toMerge.class) {
          ret.class = normalizeClass([ret.class, toMerge.class]) // ! 合并类
        }
      } else if (key === 'style') {
        ret.style = normalizeStyle([ret.style, toMerge.style]) // ! 合并样式
      } else if (handlersRE.test(key)) {
        // on*, vnode*
        const existing = ret[key]
        const incoming = toMerge[key]
        if (existing !== incoming) {
          ret[key] = existing
            ? [].concat(existing as any, toMerge[key] as any) // ! 合并同类事件
            : incoming
        }
      } else {
        ret[key] = toMerge[key] // ! 替换
      }
    }
  }
  return ret
}<|MERGE_RESOLUTION|>--- conflicted
+++ resolved
@@ -53,9 +53,6 @@
   | typeof PortalImpl
   | typeof SuspenseImpl
 
-<<<<<<< HEAD
-// ! VNode 属性
-=======
 export type VNodeRef =
   | string
   | Ref
@@ -63,7 +60,6 @@
 
 export type VNodeNormalizedRef = [ComponentInternalInstance, VNodeRef]
 
->>>>>>> b716a906
 export interface VNodeProps {
   [key: string]: any
   key?: string | number
@@ -418,11 +414,7 @@
       ;(children as RawSlots)._ctx = currentRenderingInstance
     }
   } else if (isFunction(children)) {
-<<<<<<< HEAD
-    children = { default: children } // ! 设置为 slot
-=======
     children = { default: children, _ctx: currentRenderingInstance }
->>>>>>> b716a906
     type = ShapeFlags.SLOTS_CHILDREN
   } else {
     children = String(children)
