--- conflicted
+++ resolved
@@ -589,12 +589,6 @@
   vnode.shapeFlag |= type
 }
 
-<<<<<<< HEAD
-const handlersRE = /^on|^vnode/
-
-// ! 合并属性
-=======
->>>>>>> d63daaf9
 export function mergeProps(...args: (Data & VNodeProps)[]) {
   const ret = extend({}, args[0])
   for (let i = 1; i < args.length; i++) {
@@ -605,14 +599,8 @@
           ret.class = normalizeClass([ret.class, toMerge.class]) // ! 合并类
         }
       } else if (key === 'style') {
-<<<<<<< HEAD
         ret.style = normalizeStyle([ret.style, toMerge.style]) // ! 合并样式
-      } else if (handlersRE.test(key)) {
-        // on*, vnode*
-=======
-        ret.style = normalizeStyle([ret.style, toMerge.style])
       } else if (isOn(key)) {
->>>>>>> d63daaf9
         const existing = ret[key]
         const incoming = toMerge[key]
         if (existing !== incoming) {
