--- conflicted
+++ resolved
@@ -83,32 +83,14 @@
   onVnodeUnmounted?: VNodeMountHook | VNodeMountHook[]
 }
 
-<<<<<<< HEAD
-// ! VNode 子节点原子
-type VNodeChildAtom<HostNode, HostElement> =
-  | VNode<HostNode, HostElement>
-  | string
-  | number
-  | boolean
-  | null
-  | void
-=======
 type VNodeChildAtom = VNode | string | number | boolean | null | void
->>>>>>> 394fd4c6
 
 export interface VNodeArrayChildren<
   HostNode = RendererNode,
   HostElement = RendererElement
 > extends Array<VNodeArrayChildren | VNodeChildAtom> {}
 
-<<<<<<< HEAD
-// ! VNode 单个子节点
-export type VNodeChild<HostNode = any, HostElement = any> =
-  | VNodeChildAtom<HostNode, HostElement>
-  | VNodeArrayChildren<HostNode, HostElement>
-=======
 export type VNodeChild = VNodeChildAtom | VNodeArrayChildren
->>>>>>> 394fd4c6
 
 export type VNodeNormalizedChildren =
   | string
@@ -116,12 +98,7 @@
   | RawSlots
   | null
 
-<<<<<<< HEAD
-// ! VNode 接口
-export interface VNode<HostNode = any, HostElement = any> {
-=======
 export interface VNode<HostNode = RendererNode, HostElement = RendererElement> {
->>>>>>> 394fd4c6
   _isVNode: true
   type: VNodeTypes
   props: VNodeProps | null
@@ -238,10 +215,6 @@
   return n1.type === n2.type && n1.key === n2.key
 }
 
-<<<<<<< HEAD
-// ! 生成 VNode
-export function createVNode(
-=======
 let vnodeArgsTransformer:
   | ((
       args: Parameters<typeof _createVNode>,
@@ -270,7 +243,6 @@
   : _createVNode) as typeof _createVNode
 
 function _createVNode(
->>>>>>> 394fd4c6
   type: VNodeTypes | ClassComponent,
   props: (Data & VNodeProps) | null = null,
   children: unknown = null,
@@ -429,12 +401,7 @@
     : createVNode(Comment, null, text)
 }
 
-<<<<<<< HEAD
-// ! 规范 VNode
-export function normalizeVNode<T, U>(child: VNodeChild<T, U>): VNode<T, U> {
-=======
 export function normalizeVNode(child: VNodeChild): VNode {
->>>>>>> 394fd4c6
   if (child == null || typeof child === 'boolean') {
     // empty placeholder
     return createVNode(Comment)
