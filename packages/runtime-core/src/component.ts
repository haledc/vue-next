import { VNode, VNodeChild, isVNode } from './vnode'
import {
  reactive,
  ReactiveEffect,
  shallowReadonly,
  pauseTracking,
  resetTracking
} from '@vue/reactivity'
import {
  PublicInstanceProxyHandlers,
  ComponentPublicInstance,
  runtimeCompiledRenderProxyHandlers
} from './componentProxy'
import { ComponentPropsOptions, resolveProps } from './componentProps'
import { Slots, resolveSlots } from './componentSlots'
import { warn } from './warning'
import {
  ErrorCodes,
  callWithErrorHandling,
  callWithAsyncErrorHandling
} from './errorHandling'
import { AppContext, createAppContext, AppConfig } from './apiCreateApp'
import { Directive, validateDirectiveName } from './directives'
import { applyOptions, ComponentOptions } from './apiOptions'
import {
  EMPTY_OBJ,
  isFunction,
  capitalize,
  NOOP,
  isObject,
  NO,
  makeMap,
  isPromise,
  isArray,
  hyphenate,
  ShapeFlags
} from '@vue/shared'
import { SuspenseBoundary } from './components/Suspense'
import { CompilerOptions } from '@vue/compiler-core'
import {
  currentRenderingInstance,
  markAttrsAccessed
} from './componentRenderUtils'

export type Data = { [key: string]: unknown }

export interface SFCInternalOptions {
  __scopeId?: string
  __cssModules?: Data
  __hmrId?: string
  __hmrUpdated?: boolean
}

export interface FunctionalComponent<P = {}> extends SFCInternalOptions {
  (props: P, ctx: SetupContext): VNodeChild
  props?: ComponentPropsOptions<P>
  inheritAttrs?: boolean
  displayName?: string
}

<<<<<<< HEAD
// ! 组件类型
=======
export interface ClassComponent {
  new (...args: any[]): ComponentPublicInstance<any, any, any, any, any>
  __vccOpts: ComponentOptions
}

>>>>>>> 60ed4e7e
export type Component = ComponentOptions | FunctionalComponent

// A type used in public APIs where a component type is expected.
// The constructor type is an artificial type returned by defineComponent().
export type PublicAPIComponent =
  | Component
  | { new (...args: any[]): ComponentPublicInstance<any, any, any, any, any> }

export { ComponentOptions }

type LifecycleHook = Function[] | null

// ! 生命周期函数枚举
export const enum LifecycleHooks {
  BEFORE_CREATE = 'bc',
  CREATED = 'c',
  BEFORE_MOUNT = 'bm',
  MOUNTED = 'm',
  BEFORE_UPDATE = 'bu',
  UPDATED = 'u',
  BEFORE_UNMOUNT = 'bum',
  UNMOUNTED = 'um',
  DEACTIVATED = 'da',
  ACTIVATED = 'a',
  RENDER_TRIGGERED = 'rtg',
  RENDER_TRACKED = 'rtc',
  ERROR_CAPTURED = 'ec'
}

export type Emit = (event: string, ...args: unknown[]) => any[]

// ! 组件上下文接口
export interface SetupContext {
  attrs: Data
  slots: Slots
  emit: Emit
}

export type RenderFunction = {
  (): VNodeChild
  _rc?: boolean // isRuntimeCompiled
}

// ! 组件内部实例接口
export interface ComponentInternalInstance {
  type: FunctionalComponent | ComponentOptions
  parent: ComponentInternalInstance | null
  appContext: AppContext
  root: ComponentInternalInstance
  vnode: VNode
  next: VNode | null
  subTree: VNode
  update: ReactiveEffect
  render: RenderFunction | null
  effects: ReactiveEffect[] | null
  provides: Data
  // cache for proxy access type to avoid hasOwnProperty calls
  accessCache: Data | null
  // cache for render function values that rely on _ctx but won't need updates
  // after initialized (e.g. inline handlers)
  renderCache: (Function | VNode)[]

  // assets for fast resolution
  components: Record<string, Component>
  directives: Record<string, Directive>

  // the rest are only for stateful components
  renderContext: Data
  data: Data
  props: Data
  attrs: Data
  vnodeHooks: Data
  slots: Slots
  proxy: ComponentPublicInstance | null
  // alternative proxy used only for runtime-compiled render functions using
  // `with` block
  withProxy: ComponentPublicInstance | null
  propsProxy: Data | null
  setupContext: SetupContext | null
  refs: Data
  emit: Emit

  // suspense related
  asyncDep: Promise<any> | null
  asyncResolved: boolean

  // storage for any extra properties
  sink: { [key: string]: any }

  // lifecycle
  isMounted: boolean
  isUnmounted: boolean
  isDeactivated: boolean
  [LifecycleHooks.BEFORE_CREATE]: LifecycleHook
  [LifecycleHooks.CREATED]: LifecycleHook
  [LifecycleHooks.BEFORE_MOUNT]: LifecycleHook
  [LifecycleHooks.MOUNTED]: LifecycleHook
  [LifecycleHooks.BEFORE_UPDATE]: LifecycleHook
  [LifecycleHooks.UPDATED]: LifecycleHook
  [LifecycleHooks.BEFORE_UNMOUNT]: LifecycleHook
  [LifecycleHooks.UNMOUNTED]: LifecycleHook
  [LifecycleHooks.RENDER_TRACKED]: LifecycleHook
  [LifecycleHooks.RENDER_TRIGGERED]: LifecycleHook
  [LifecycleHooks.ACTIVATED]: LifecycleHook
  [LifecycleHooks.DEACTIVATED]: LifecycleHook
  [LifecycleHooks.ERROR_CAPTURED]: LifecycleHook

  // hmr marker (dev only)
  renderUpdated?: boolean
}

const emptyAppContext = createAppContext()

// ! 创建组件实例 -> 实例对象
export function createComponentInstance(
  vnode: VNode,
  parent: ComponentInternalInstance | null
) {
  // inherit parent app context - or - if root, adopt from root vnode
  const appContext =
    (parent ? parent.appContext : vnode.appContext) || emptyAppContext
  const instance: ComponentInternalInstance = {
    vnode,
    parent,
    appContext,
    type: vnode.type as Component,
    root: null!, // set later so it can point to itself
    next: null,
    subTree: null!, // will be set synchronously right after creation
    update: null!, // will be set synchronously right after creation
    render: null,
    proxy: null,
    withProxy: null,
    propsProxy: null,
    setupContext: null,
    effects: null,
    provides: parent ? parent.provides : Object.create(appContext.provides),
    accessCache: null!,
    renderCache: [],

    // setup context properties
    renderContext: EMPTY_OBJ,
    data: EMPTY_OBJ,
    props: EMPTY_OBJ,
    attrs: EMPTY_OBJ,
    vnodeHooks: EMPTY_OBJ,
    slots: EMPTY_OBJ,
    refs: EMPTY_OBJ,

    // per-instance asset storage (mutable during options resolution)
    components: Object.create(appContext.components),
    directives: Object.create(appContext.directives),

    // async dependency management
    asyncDep: null,
    asyncResolved: false,

    // user namespace for storing whatever the user assigns to `this`
    // can also be used as a wildcard storage for ad-hoc injections internally
    sink: {},

    // lifecycle hooks
    // not using enums here because it results in computed properties
    isMounted: false,
    isUnmounted: false,
    isDeactivated: false,
    bc: null,
    c: null,
    bm: null,
    m: null,
    bu: null,
    u: null,
    um: null,
    bum: null,
    da: null,
    a: null,
    rtg: null,
    rtc: null,
    ec: null,

    emit: (event, ...args): any[] => {
      const props = instance.vnode.props || EMPTY_OBJ
      let handler = props[`on${event}`] || props[`on${capitalize(event)}`]
      if (!handler && event.indexOf('update:') === 0) {
        event = hyphenate(event)
        handler = props[`on${event}`] || props[`on${capitalize(event)}`]
      }
      if (handler) {
        const res = callWithAsyncErrorHandling(
          handler,
          instance,
          ErrorCodes.COMPONENT_EVENT_HANDLER,
          args
        )
        return isArray(res) ? res : [res]
      } else {
        return []
      }
    }
  }

  instance.root = parent ? parent.root : instance // ! 设置根组件
  return instance
}

export let currentInstance: ComponentInternalInstance | null = null
export let currentSuspense: SuspenseBoundary | null = null

export const getCurrentInstance: () => ComponentInternalInstance | null = () =>
  currentInstance || currentRenderingInstance

export const setCurrentInstance = (
  instance: ComponentInternalInstance | null
) => {
  currentInstance = instance
}

const isBuiltInTag = /*#__PURE__*/ makeMap('slot,component')

export function validateComponentName(name: string, config: AppConfig) {
  const appIsNativeTag = config.isNativeTag || NO
  if (isBuiltInTag(name) || appIsNativeTag(name)) {
    warn(
      'Do not use built-in or reserved HTML elements as component id: ' + name
    )
  }
}

export let isInSSRComponentSetup = false

// ! 启动组件 -> 运行 setup 函数
export function setupComponent(
  instance: ComponentInternalInstance,
  parentSuspense: SuspenseBoundary | null,
  isSSR = false
) {
  isInSSRComponentSetup = isSSR
  const propsOptions = instance.type.props
  const { props, children, shapeFlag } = instance.vnode
  resolveProps(instance, props, propsOptions)
  resolveSlots(instance, children)

  // setup stateful logic
  let setupResult
  if (shapeFlag & ShapeFlags.STATEFUL_COMPONENT) {
    setupResult = setupStatefulComponent(instance, parentSuspense, isSSR)
  }
  isInSSRComponentSetup = false
  return setupResult
}

function setupStatefulComponent(
  instance: ComponentInternalInstance,
  parentSuspense: SuspenseBoundary | null,
  isSSR: boolean
) {
  const Component = instance.type as ComponentOptions

  if (__DEV__) {
    if (Component.name) {
      validateComponentName(Component.name, instance.appContext.config)
    }
    if (Component.components) {
      const names = Object.keys(Component.components)
      for (let i = 0; i < names.length; i++) {
        validateComponentName(names[i], instance.appContext.config)
      }
    }
    if (Component.directives) {
      const names = Object.keys(Component.directives)
      for (let i = 0; i < names.length; i++) {
        validateDirectiveName(names[i])
      }
    }
  }
  // 0. create render proxy property access cache
  instance.accessCache = {}
  // 1. create public instance / render proxy
  instance.proxy = new Proxy(instance, PublicInstanceProxyHandlers)
  // 2. create props proxy
  // the propsProxy is a reactive AND readonly proxy to the actual props.
  // it will be updated in resolveProps() on updates before render
  const propsProxy = (instance.propsProxy = isSSR
    ? instance.props
    : shallowReadonly(instance.props))
  // 3. call setup()
  const { setup } = Component
  if (setup) {
    // ! setup 上下文
    const setupContext = (instance.setupContext =
      setup.length > 1 ? createSetupContext(instance) : null)

    currentInstance = instance
    currentSuspense = parentSuspense
    pauseTracking()
    const setupResult = callWithErrorHandling(
      setup,
      instance,
      ErrorCodes.SETUP_FUNCTION,
      [propsProxy, setupContext] // ! 传入 props 和上下文参数
    )
    resetTracking()
    currentInstance = null
    currentSuspense = null

    if (isPromise(setupResult)) {
      if (isSSR) {
        // return the promise so server-renderer can wait on it
        return setupResult.then((resolvedResult: unknown) => {
          handleSetupResult(instance, resolvedResult, parentSuspense, isSSR)
        })
      } else if (__FEATURE_SUSPENSE__) {
        // async setup returned Promise.
        // bail here and wait for re-entry.
        instance.asyncDep = setupResult
      } else if (__DEV__) {
        warn(
          `setup() returned a Promise, but the version of Vue you are using ` +
            `does not support it yet.`
        )
      }
    } else {
      handleSetupResult(instance, setupResult, parentSuspense, isSSR)
    }
  } else {
    finishComponentSetup(instance, parentSuspense, isSSR)
  }
}

// ! 处理 setup 结果 -> 生成渲染函数和渲染上下文
export function handleSetupResult(
  instance: ComponentInternalInstance,
  setupResult: unknown,
  parentSuspense: SuspenseBoundary | null,
  isSSR: boolean
) {
  if (isFunction(setupResult)) {
    // setup returned an inline render function
    instance.render = setupResult as RenderFunction // ! 赋值为渲染函数
  } else if (isObject(setupResult)) {
    if (__DEV__ && isVNode(setupResult)) {
      warn(
        `setup() should not return VNodes directly - ` +
          `return a render function instead.`
      )
    }
    // setup returned bindings.
    // assuming a render function compiled from template is present.
    instance.renderContext = reactive(setupResult)
  } else if (__DEV__ && setupResult !== undefined) {
    warn(
      `setup() should return an object. Received: ${
        setupResult === null ? 'null' : typeof setupResult
      }`
    )
  }
  finishComponentSetup(instance, parentSuspense, isSSR)
}

type CompileFunction = (
  template: string | object,
  options?: CompilerOptions
) => RenderFunction

let compile: CompileFunction | undefined

// exported method uses any to avoid d.ts relying on the compiler types.
export function registerRuntimeCompiler(_compile: any) {
  compile = _compile
}

// ! 完成组件 setup
function finishComponentSetup(
  instance: ComponentInternalInstance,
  parentSuspense: SuspenseBoundary | null,
  isSSR: boolean
) {
  const Component = instance.type as ComponentOptions

  // template / render function normalization
  if (__NODE_JS__ && isSSR) {
    if (Component.render) {
      instance.render = Component.render as RenderFunction
    }
  } else if (!instance.render) {
    if (compile && Component.template && !Component.render) {
      Component.render = compile(Component.template, {
        isCustomElement: instance.appContext.config.isCustomElement || NO
      })
      // mark the function as runtime compiled
      ;(Component.render as RenderFunction)._rc = true
    }

    if (__DEV__ && !Component.render) {
      /* istanbul ignore if */
      if (!compile && Component.template) {
        warn(
          `Component provides template but the build of Vue you are running ` +
            `does not support runtime template compilation. Either use the ` +
            `full build or pre-compile the template using Vue CLI.`
        )
      } else {
        warn(`Component is missing template or render function.`)
      }
    }

    instance.render = (Component.render || NOOP) as RenderFunction

    // for runtime-compiled render functions using `with` blocks, the render
    // proxy used needs a different `has` handler which is more performant and
    // also only allows a whitelist of globals to fallthrough.
<<<<<<< HEAD
    if (__RUNTIME_COMPILE__ && instance.render.isRuntimeCompiled) {
      // ! 代理实例
=======
    if (instance.render._rc) {
>>>>>>> 60ed4e7e
      instance.withProxy = new Proxy(
        instance,
        runtimeCompiledRenderProxyHandlers
      )
    }
  }

  // support for 2.x options
  if (__FEATURE_OPTIONS__) {
    currentInstance = instance
    currentSuspense = parentSuspense
    applyOptions(instance, Component)
    currentInstance = null
    currentSuspense = null
  }
}

// used to identify a setup context proxy
export const SetupProxySymbol = Symbol()

const SetupProxyHandlers: { [key: string]: ProxyHandler<any> } = {}
;['attrs', 'slots'].forEach((type: string) => {
  SetupProxyHandlers[type] = {
    get: (instance, key) => {
      if (__DEV__) {
        markAttrsAccessed()
      }
      return instance[type][key]
    },
    has: (instance, key) => key === SetupProxySymbol || key in instance[type],
    ownKeys: instance => Reflect.ownKeys(instance[type]),
    // this is necessary for ownKeys to work properly
    getOwnPropertyDescriptor: (instance, key) =>
      Reflect.getOwnPropertyDescriptor(instance[type], key),
    set: () => false,
    deleteProperty: () => false
  }
})

// ! 生成启动上下文
function createSetupContext(instance: ComponentInternalInstance): SetupContext {
  const context = {
    // attrs & slots are non-reactive, but they need to always expose
    // the latest values (instance.xxx may get replaced during updates) so we
    // need to expose them through a proxy
    attrs: new Proxy(instance, SetupProxyHandlers.attrs),
    slots: new Proxy(instance, SetupProxyHandlers.slots),
    get emit() {
      return instance.emit
    }
  }
  return __DEV__ ? Object.freeze(context) : context
}

// record effects created during a component's setup() so that they can be
// stopped when the component unmounts
export function recordInstanceBoundEffect(effect: ReactiveEffect) {
  if (currentInstance) {
    ;(currentInstance.effects || (currentInstance.effects = [])).push(effect)
  }
}<|MERGE_RESOLUTION|>--- conflicted
+++ resolved
@@ -58,15 +58,11 @@
   displayName?: string
 }
 
-<<<<<<< HEAD
-// ! 组件类型
-=======
 export interface ClassComponent {
   new (...args: any[]): ComponentPublicInstance<any, any, any, any, any>
   __vccOpts: ComponentOptions
 }
 
->>>>>>> 60ed4e7e
 export type Component = ComponentOptions | FunctionalComponent
 
 // A type used in public APIs where a component type is expected.
@@ -478,12 +474,7 @@
     // for runtime-compiled render functions using `with` blocks, the render
     // proxy used needs a different `has` handler which is more performant and
     // also only allows a whitelist of globals to fallthrough.
-<<<<<<< HEAD
-    if (__RUNTIME_COMPILE__ && instance.render.isRuntimeCompiled) {
-      // ! 代理实例
-=======
     if (instance.render._rc) {
->>>>>>> 60ed4e7e
       instance.withProxy = new Proxy(
         instance,
         runtimeCompiledRenderProxyHandlers
