import { VNode, VNodeChild, isVNode } from './vnode'
import {
  ReactiveEffect,
  shallowReadonly,
  pauseTracking,
  resetTracking
} from '@vue/reactivity'
import {
  PublicInstanceProxyHandlers,
  ComponentPublicInstance,
  runtimeCompiledRenderProxyHandlers
} from './componentProxy'
import { ComponentPropsOptions, resolveProps } from './componentProps'
import { Slots, resolveSlots } from './componentSlots'
import { warn } from './warning'
import {
  ErrorCodes,
  callWithErrorHandling,
  callWithAsyncErrorHandling
} from './errorHandling'
import { AppContext, createAppContext, AppConfig } from './apiCreateApp'
import { Directive, validateDirectiveName } from './directives'
import { applyOptions, ComponentOptions } from './apiOptions'
import {
  EMPTY_OBJ,
  isFunction,
  capitalize,
  NOOP,
  isObject,
  NO,
  makeMap,
  isPromise,
  isArray,
  hyphenate,
  ShapeFlags
} from '@vue/shared'
import { SuspenseBoundary } from './components/Suspense'
import { CompilerOptions } from '@vue/compiler-core'
import {
  currentRenderingInstance,
  markAttrsAccessed
} from './componentRenderUtils'

export type Data = { [key: string]: unknown }

export interface SFCInternalOptions {
  __scopeId?: string
  __cssModules?: Data
  __hmrId?: string
  __hmrUpdated?: boolean
}

export interface FunctionalComponent<P = {}> extends SFCInternalOptions {
  (props: P, ctx: SetupContext): VNodeChild
  props?: ComponentPropsOptions<P>
  inheritAttrs?: boolean
  displayName?: string
}

// ! 组件类型
export type Component = ComponentOptions | FunctionalComponent

// A type used in public APIs where a component type is expected.
// The constructor type is an artificial type returned by defineComponent().
export type PublicAPIComponent =
  | Component
  | { new (): ComponentPublicInstance<any, any, any, any, any> }

export { ComponentOptions }

type LifecycleHook = Function[] | null

// ! 生命周期函数枚举
export const enum LifecycleHooks {
  BEFORE_CREATE = 'bc',
  CREATED = 'c',
  BEFORE_MOUNT = 'bm',
  MOUNTED = 'm',
  BEFORE_UPDATE = 'bu',
  UPDATED = 'u',
  BEFORE_UNMOUNT = 'bum',
  UNMOUNTED = 'um',
  DEACTIVATED = 'da',
  ACTIVATED = 'a',
  RENDER_TRIGGERED = 'rtg',
  RENDER_TRACKED = 'rtc',
  ERROR_CAPTURED = 'ec'
}

export type Emit = (event: string, ...args: unknown[]) => any[]

// ! 组件上下文接口
export interface SetupContext {
  attrs: Data
  slots: Slots
  emit: Emit
}

export type RenderFunction = {
  (): VNodeChild
  isRuntimeCompiled?: boolean
}

// ! 组件内部实例接口
export interface ComponentInternalInstance {
  type: FunctionalComponent | ComponentOptions
  parent: ComponentInternalInstance | null
  appContext: AppContext
  root: ComponentInternalInstance
  vnode: VNode
  next: VNode | null
  subTree: VNode
  update: ReactiveEffect
  render: RenderFunction | null
  effects: ReactiveEffect[] | null
  provides: Data
  // cache for proxy access type to avoid hasOwnProperty calls
  accessCache: Data | null
  // cache for render function values that rely on _ctx but won't need updates
  // after initialized (e.g. inline handlers)
  renderCache: (Function | VNode)[]

  // assets for fast resolution
  components: Record<string, Component>
  directives: Record<string, Directive>

  // the rest are only for stateful components
  renderContext: Data
  data: Data
  props: Data
  attrs: Data
  vnodeHooks: Data
  slots: Slots
  proxy: ComponentPublicInstance | null
  // alternative proxy used only for runtime-compiled render functions using
  // `with` block
  withProxy: ComponentPublicInstance | null
  propsProxy: Data | null
  setupContext: SetupContext | null
  refs: Data
  emit: Emit

  // suspense related
  asyncDep: Promise<any> | null
  asyncResult: unknown
  asyncResolved: boolean

  // storage for any extra properties
  sink: { [key: string]: any }

  // lifecycle
  isMounted: boolean
  isUnmounted: boolean
  isDeactivated: boolean
  [LifecycleHooks.BEFORE_CREATE]: LifecycleHook
  [LifecycleHooks.CREATED]: LifecycleHook
  [LifecycleHooks.BEFORE_MOUNT]: LifecycleHook
  [LifecycleHooks.MOUNTED]: LifecycleHook
  [LifecycleHooks.BEFORE_UPDATE]: LifecycleHook
  [LifecycleHooks.UPDATED]: LifecycleHook
  [LifecycleHooks.BEFORE_UNMOUNT]: LifecycleHook
  [LifecycleHooks.UNMOUNTED]: LifecycleHook
  [LifecycleHooks.RENDER_TRACKED]: LifecycleHook
  [LifecycleHooks.RENDER_TRIGGERED]: LifecycleHook
  [LifecycleHooks.ACTIVATED]: LifecycleHook
  [LifecycleHooks.DEACTIVATED]: LifecycleHook
  [LifecycleHooks.ERROR_CAPTURED]: LifecycleHook

  // hmr marker (dev only)
  renderUpdated?: boolean
}

const emptyAppContext = createAppContext()

// ! 创建组件实例 -> 实例对象
export function createComponentInstance(
  vnode: VNode,
  parent: ComponentInternalInstance | null
) {
  // inherit parent app context - or - if root, adopt from root vnode
  const appContext =
    (parent ? parent.appContext : vnode.appContext) || emptyAppContext
  const instance: ComponentInternalInstance = {
    vnode,
    parent,
    appContext,
    type: vnode.type as Component,
    root: null!, // set later so it can point to itself
    next: null,
    subTree: null!, // will be set synchronously right after creation
    update: null!, // will be set synchronously right after creation
    render: null,
    proxy: null,
    withProxy: null,
    propsProxy: null,
    setupContext: null,
    effects: null,
    provides: parent ? parent.provides : Object.create(appContext.provides),
    accessCache: null!,
    renderCache: [],

    // setup context properties
    renderContext: EMPTY_OBJ,
    data: EMPTY_OBJ,
    props: EMPTY_OBJ,
    attrs: EMPTY_OBJ,
    vnodeHooks: EMPTY_OBJ,
    slots: EMPTY_OBJ,
    refs: EMPTY_OBJ,

    // per-instance asset storage (mutable during options resolution)
    components: Object.create(appContext.components),
    directives: Object.create(appContext.directives),

    // async dependency management
    asyncDep: null,
    asyncResult: null,
    asyncResolved: false,

    // user namespace for storing whatever the user assigns to `this`
    // can also be used as a wildcard storage for ad-hoc injections internally
    sink: {},

    // lifecycle hooks
    // not using enums here because it results in computed properties
    isMounted: false,
    isUnmounted: false,
    isDeactivated: false,
    bc: null,
    c: null,
    bm: null,
    m: null,
    bu: null,
    u: null,
    um: null,
    bum: null,
    da: null,
    a: null,
    rtg: null,
    rtc: null,
    ec: null,

    emit: (event, ...args): any[] => {
      const props = instance.vnode.props || EMPTY_OBJ
      let handler = props[`on${event}`] || props[`on${capitalize(event)}`]
      if (!handler && event.indexOf('update:') === 0) {
        event = hyphenate(event)
        handler = props[`on${event}`] || props[`on${capitalize(event)}`]
      }
      if (handler) {
        const res = callWithAsyncErrorHandling(
          handler,
          instance,
          ErrorCodes.COMPONENT_EVENT_HANDLER,
          args
        )
        return isArray(res) ? res : [res]
      } else {
        return []
      }
    }
  }

  instance.root = parent ? parent.root : instance // ! 设置根组件
  return instance
}

export let currentInstance: ComponentInternalInstance | null = null
export let currentSuspense: SuspenseBoundary | null = null

export const getCurrentInstance: () => ComponentInternalInstance | null = () =>
  currentInstance || currentRenderingInstance

export const setCurrentInstance = (
  instance: ComponentInternalInstance | null
) => {
  currentInstance = instance
}

const isBuiltInTag = /*#__PURE__*/ makeMap('slot,component')

export function validateComponentName(name: string, config: AppConfig) {
  const appIsNativeTag = config.isNativeTag || NO
  if (isBuiltInTag(name) || appIsNativeTag(name)) {
    warn(
      'Do not use built-in or reserved HTML elements as component id: ' + name
    )
  }
}

export let isInSSRComponentSetup = false

// ! 启动组件 -> 运行 setup 函数
export function setupComponent(
  instance: ComponentInternalInstance,
  parentSuspense: SuspenseBoundary | null,
  isSSR = false
) {
  isInSSRComponentSetup = isSSR
  const propsOptions = instance.type.props
  const { props, children, shapeFlag } = instance.vnode
  resolveProps(instance, props, propsOptions)
  resolveSlots(instance, children)

  // setup stateful logic
  let setupResult
  if (shapeFlag & ShapeFlags.STATEFUL_COMPONENT) {
    setupResult = setupStatefulComponent(instance, parentSuspense)
  }
  isInSSRComponentSetup = false
  return setupResult
}

function setupStatefulComponent(
  instance: ComponentInternalInstance,
  parentSuspense: SuspenseBoundary | null
) {
  const Component = instance.type as ComponentOptions

  if (__DEV__) {
    if (Component.name) {
      validateComponentName(Component.name, instance.appContext.config)
    }
    if (Component.components) {
      const names = Object.keys(Component.components)
      for (let i = 0; i < names.length; i++) {
        validateComponentName(names[i], instance.appContext.config)
      }
    }
    if (Component.directives) {
      const names = Object.keys(Component.directives)
      for (let i = 0; i < names.length; i++) {
        validateDirectiveName(names[i])
      }
    }
  }
  // 0. create render proxy property access cache
  instance.accessCache = {}
  // 1. create public instance / render proxy
  instance.proxy = new Proxy(instance, PublicInstanceProxyHandlers)
  // 2. create props proxy
  // the propsProxy is a reactive AND readonly proxy to the actual props.
  // it will be updated in resolveProps() on updates before render
  const propsProxy = (instance.propsProxy = isInSSRComponentSetup
    ? instance.props
    : shallowReadonly(instance.props))
  // 3. call setup()
  const { setup } = Component
  if (setup) {
    // ! setup 上下文
    const setupContext = (instance.setupContext =
      setup.length > 1 ? createSetupContext(instance) : null)

    currentInstance = instance
    currentSuspense = parentSuspense
<<<<<<< HEAD

    // ! 执行 setup 函数
=======
    pauseTracking()
>>>>>>> a840e7dd
    const setupResult = callWithErrorHandling(
      setup,
      instance,
      ErrorCodes.SETUP_FUNCTION,
      [propsProxy, setupContext] // ! 传入 props 和上下文参数
    )
    resetTracking()
    currentInstance = null
    currentSuspense = null

    if (isPromise(setupResult)) {
      if (isInSSRComponentSetup) {
        // return the promise so server-renderer can wait on it
        return setupResult.then(resolvedResult => {
          handleSetupResult(instance, resolvedResult, parentSuspense)
        })
      } else if (__FEATURE_SUSPENSE__) {
        // async setup returned Promise.
        // bail here and wait for re-entry.
        instance.asyncDep = setupResult
      } else if (__DEV__) {
        warn(
          `setup() returned a Promise, but the version of Vue you are using ` +
            `does not support it yet.`
        )
      }
    } else {
      handleSetupResult(instance, setupResult, parentSuspense) // ! 处理 setup 结果
    }
  } else {
    finishComponentSetup(instance, parentSuspense) // ! 完成组件 setup
  }
}

// ! 处理 setup 结果 -> 生成渲染函数和渲染上下文
export function handleSetupResult(
  instance: ComponentInternalInstance,
  setupResult: unknown,
  parentSuspense: SuspenseBoundary | null
) {
  if (isFunction(setupResult)) {
    // setup returned an inline render function
    instance.render = setupResult as RenderFunction // ! 赋值为渲染函数
  } else if (isObject(setupResult)) {
    if (__DEV__ && isVNode(setupResult)) {
      warn(
        `setup() should not return VNodes directly - ` +
          `return a render function instead.`
      )
    }
    // setup returned bindings.
    // assuming a render function compiled from template is present.
    instance.renderContext = setupResult
  } else if (__DEV__ && setupResult !== undefined) {
    warn(
      `setup() should return an object. Received: ${
        setupResult === null ? 'null' : typeof setupResult
      }`
    )
  }
  finishComponentSetup(instance, parentSuspense) // ! 完成 setup
}

type CompileFunction = (
  template: string | object,
  options?: CompilerOptions
) => RenderFunction

let compile: CompileFunction | undefined

// exported method uses any to avoid d.ts relying on the compiler types.
export function registerRuntimeCompiler(_compile: any) {
  compile = _compile
}

// ! 完成组件 setup
function finishComponentSetup(
  instance: ComponentInternalInstance,
  parentSuspense: SuspenseBoundary | null
) {
  const Component = instance.type as ComponentOptions

  // ! 生成 render
  if (!instance.render) {
    if (__RUNTIME_COMPILE__ && Component.template && !Component.render) {
      // __RUNTIME_COMPILE__ ensures `compile` is provided
      Component.render = compile!(Component.template, {
        isCustomElement: instance.appContext.config.isCustomElement || NO
      })
      // mark the function as runtime compiled
      ;(Component.render as RenderFunction).isRuntimeCompiled = true
    }

    if (__DEV__ && !Component.render && !Component.ssrRender) {
      /* istanbul ignore if */
      if (!__RUNTIME_COMPILE__ && Component.template) {
        warn(
          `Component provides template but the build of Vue you are running ` +
            `does not support runtime template compilation. Either use the ` +
            `full build or pre-compile the template using Vue CLI.`
        )
      } else {
        warn(
          `Component is missing${
            __RUNTIME_COMPILE__ ? ` template or` : ``
          } render function.`
        )
      }
    }

    instance.render = (Component.render || NOOP) as RenderFunction

    // for runtime-compiled render functions using `with` blocks, the render
    // proxy used needs a different `has` handler which is more performant and
    // also only allows a whitelist of globals to fallthrough.
    if (__RUNTIME_COMPILE__ && instance.render.isRuntimeCompiled) {
      // ! 代理实例
      instance.withProxy = new Proxy(
        instance,
        runtimeCompiledRenderProxyHandlers
      )
    }
  }

  // support for 2.x options
  if (__FEATURE_OPTIONS__) {
    currentInstance = instance
    currentSuspense = parentSuspense
    applyOptions(instance, Component)
    currentInstance = null
    currentSuspense = null
  }

  if (instance.renderContext === EMPTY_OBJ) {
    instance.renderContext = {}
  }
}

// used to identify a setup context proxy
export const SetupProxySymbol = Symbol()

const SetupProxyHandlers: { [key: string]: ProxyHandler<any> } = {}
;['attrs', 'slots'].forEach((type: string) => {
  SetupProxyHandlers[type] = {
    get: (instance, key) => {
      if (__DEV__) {
        markAttrsAccessed()
      }
      return instance[type][key]
    },
    has: (instance, key) => key === SetupProxySymbol || key in instance[type],
    ownKeys: instance => Reflect.ownKeys(instance[type]),
    // this is necessary for ownKeys to work properly
    getOwnPropertyDescriptor: (instance, key) =>
      Reflect.getOwnPropertyDescriptor(instance[type], key),
    set: () => false,
    deleteProperty: () => false
  }
})

// ! 生成启动上下文
function createSetupContext(instance: ComponentInternalInstance): SetupContext {
  const context = {
    // attrs & slots are non-reactive, but they need to always expose
    // the latest values (instance.xxx may get replaced during updates) so we
    // need to expose them through a proxy
    attrs: new Proxy(instance, SetupProxyHandlers.attrs),
    slots: new Proxy(instance, SetupProxyHandlers.slots),
    get emit() {
      return instance.emit
    }
  }
  return __DEV__ ? Object.freeze(context) : context
}

// record effects created during a component's setup() so that they can be
// stopped when the component unmounts
export function recordInstanceBoundEffect(effect: ReactiveEffect) {
  if (currentInstance) {
    ;(currentInstance.effects || (currentInstance.effects = [])).push(effect)
  }
}<|MERGE_RESOLUTION|>--- conflicted
+++ resolved
@@ -353,12 +353,7 @@
 
     currentInstance = instance
     currentSuspense = parentSuspense
-<<<<<<< HEAD
-
-    // ! 执行 setup 函数
-=======
     pauseTracking()
->>>>>>> a840e7dd
     const setupResult = callWithErrorHandling(
       setup,
       instance,
