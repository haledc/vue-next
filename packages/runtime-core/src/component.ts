import { VNode, VNodeChild, isVNode } from './vnode'
import {
  reactive,
  ReactiveEffect,
  shallowReadonly,
  pauseTracking,
  resetTracking
} from '@vue/reactivity'
import {
  PublicInstanceProxyHandlers,
  ComponentPublicInstance,
  runtimeCompiledRenderProxyHandlers
} from './componentProxy'
import { ComponentPropsOptions, resolveProps } from './componentProps'
import { Slots, resolveSlots } from './componentSlots'
import { warn } from './warning'
import { ErrorCodes, callWithErrorHandling } from './errorHandling'
import { AppContext, createAppContext, AppConfig } from './apiCreateApp'
import { Directive, validateDirectiveName } from './directives'
import { applyOptions, ComponentOptions } from './componentOptions'
import {
  EmitsOptions,
  ObjectEmitsOptions,
  EmitFn,
  emit
} from './componentEmits'
import {
  EMPTY_OBJ,
  isFunction,
  NOOP,
  isObject,
  NO,
  makeMap,
  isPromise,
  ShapeFlags
} from '@vue/shared'
import { SuspenseBoundary } from './components/Suspense'
import { CompilerOptions } from '@vue/compiler-core'
import {
  currentRenderingInstance,
  markAttrsAccessed
} from './componentRenderUtils'
import { startMeasure, endMeasure } from './profiling'

export type Data = { [key: string]: unknown }

export interface SFCInternalOptions {
  __scopeId?: string
  __cssModules?: Data
  __hmrId?: string
  __hmrUpdated?: boolean
}

export interface FunctionalComponent<
  P = {},
  E extends EmitsOptions = Record<string, any>
> extends SFCInternalOptions {
  (props: P, ctx: SetupContext<E>): any
  props?: ComponentPropsOptions<P>
  emits?: E | (keyof E)[]
  inheritAttrs?: boolean
  displayName?: string
}

export interface ClassComponent {
  new (...args: any[]): ComponentPublicInstance<any, any, any, any, any>
  __vccOpts: ComponentOptions
}

export type Component = ComponentOptions | FunctionalComponent<any>

// A type used in public APIs where a component type is expected.
// The constructor type is an artificial type returned by defineComponent().
export type PublicAPIComponent =
  | Component
  | { new (...args: any[]): ComponentPublicInstance<any, any, any, any, any> }

export { ComponentOptions }

type LifecycleHook = Function[] | null

// ! 生命周期函数枚举
export const enum LifecycleHooks {
  BEFORE_CREATE = 'bc',
  CREATED = 'c',
  BEFORE_MOUNT = 'bm',
  MOUNTED = 'm',
  BEFORE_UPDATE = 'bu',
  UPDATED = 'u',
  BEFORE_UNMOUNT = 'bum',
  UNMOUNTED = 'um',
  DEACTIVATED = 'da',
  ACTIVATED = 'a',
  RENDER_TRIGGERED = 'rtg',
  RENDER_TRACKED = 'rtc',
  ERROR_CAPTURED = 'ec'
}

<<<<<<< HEAD
export type Emit = (event: string, ...args: unknown[]) => any[]

// ! 组件上下文接口
export interface SetupContext {
=======
export interface SetupContext<E = ObjectEmitsOptions> {
>>>>>>> 7402951d
  attrs: Data
  slots: Slots
  emit: EmitFn<E>
}

export type RenderFunction = {
  (
    ctx: ComponentPublicInstance,
    cache: ComponentInternalInstance['renderCache']
  ): VNodeChild
  _rc?: boolean // isRuntimeCompiled
}

// ! 组件内部实例接口
export interface ComponentInternalInstance {
  uid: number
  type: Component
  parent: ComponentInternalInstance | null
  appContext: AppContext
  root: ComponentInternalInstance
  vnode: VNode
  next: VNode | null
  subTree: VNode
  update: ReactiveEffect
  render: RenderFunction | null
  effects: ReactiveEffect[] | null
  provides: Data
  // cache for proxy access type to avoid hasOwnProperty calls
  accessCache: Data | null
  // cache for render function values that rely on _ctx but won't need updates
  // after initialized (e.g. inline handlers)
  renderCache: (Function | VNode)[]

  // assets for fast resolution
  components: Record<string, Component>
  directives: Record<string, Directive>

  // the rest are only for stateful components
  renderContext: Data
  data: Data
  props: Data
  attrs: Data
  slots: Slots
  proxy: ComponentPublicInstance | null
  // alternative proxy used only for runtime-compiled render functions using
  // `with` block
  withProxy: ComponentPublicInstance | null
  propsProxy: Data | null
  setupContext: SetupContext | null
  refs: Data
  emit: EmitFn

  // suspense related
  suspense: SuspenseBoundary | null
  asyncDep: Promise<any> | null
  asyncResolved: boolean

  // storage for any extra properties
  sink: { [key: string]: any }

  // lifecycle
  isMounted: boolean
  isUnmounted: boolean
  isDeactivated: boolean
  [LifecycleHooks.BEFORE_CREATE]: LifecycleHook
  [LifecycleHooks.CREATED]: LifecycleHook
  [LifecycleHooks.BEFORE_MOUNT]: LifecycleHook
  [LifecycleHooks.MOUNTED]: LifecycleHook
  [LifecycleHooks.BEFORE_UPDATE]: LifecycleHook
  [LifecycleHooks.UPDATED]: LifecycleHook
  [LifecycleHooks.BEFORE_UNMOUNT]: LifecycleHook
  [LifecycleHooks.UNMOUNTED]: LifecycleHook
  [LifecycleHooks.RENDER_TRACKED]: LifecycleHook
  [LifecycleHooks.RENDER_TRIGGERED]: LifecycleHook
  [LifecycleHooks.ACTIVATED]: LifecycleHook
  [LifecycleHooks.DEACTIVATED]: LifecycleHook
  [LifecycleHooks.ERROR_CAPTURED]: LifecycleHook

  // hmr marker (dev only)
  renderUpdated?: boolean
}

const emptyAppContext = createAppContext()

let uid = 0

export function createComponentInstance(
  vnode: VNode,
  parent: ComponentInternalInstance | null,
  suspense: SuspenseBoundary | null
) {
  // inherit parent app context - or - if root, adopt from root vnode
  const appContext =
    (parent ? parent.appContext : vnode.appContext) || emptyAppContext
  const instance: ComponentInternalInstance = {
    uid: uid++,
    vnode,
    parent,
    appContext,
    type: vnode.type as Component,
    root: null!, // set later so it can point to itself
    next: null,
    subTree: null!, // will be set synchronously right after creation
    update: null!, // will be set synchronously right after creation
    render: null,
    proxy: null,
    withProxy: null,
    propsProxy: null,
    setupContext: null,
    effects: null,
    provides: parent ? parent.provides : Object.create(appContext.provides),
    accessCache: null!,
    renderCache: [],

    // setup context properties
    renderContext: EMPTY_OBJ,
    data: EMPTY_OBJ,
    props: EMPTY_OBJ,
    attrs: EMPTY_OBJ,
    slots: EMPTY_OBJ,
    refs: EMPTY_OBJ,

    // per-instance asset storage (mutable during options resolution)
    components: Object.create(appContext.components),
    directives: Object.create(appContext.directives),

    // suspense related
    suspense,
    asyncDep: null,
    asyncResolved: false,

    // user namespace for storing whatever the user assigns to `this`
    // can also be used as a wildcard storage for ad-hoc injections internally
    sink: {},

    // lifecycle hooks
    // not using enums here because it results in computed properties
    isMounted: false,
    isUnmounted: false,
    isDeactivated: false,
    bc: null,
    c: null,
    bm: null,
    m: null,
    bu: null,
    u: null,
    um: null,
    bum: null,
    da: null,
    a: null,
    rtg: null,
    rtc: null,
    ec: null,
    emit: null as any // to be set immediately
  }
<<<<<<< HEAD

  instance.root = parent ? parent.root : instance // ! 设置根组件
=======
  instance.root = parent ? parent.root : instance
  instance.emit = emit.bind(null, instance)
>>>>>>> 7402951d
  return instance
}

export let currentInstance: ComponentInternalInstance | null = null

export const getCurrentInstance: () => ComponentInternalInstance | null = () =>
  currentInstance || currentRenderingInstance

export const setCurrentInstance = (
  instance: ComponentInternalInstance | null
) => {
  currentInstance = instance
}

const isBuiltInTag = /*#__PURE__*/ makeMap('slot,component')

export function validateComponentName(name: string, config: AppConfig) {
  const appIsNativeTag = config.isNativeTag || NO
  if (isBuiltInTag(name) || appIsNativeTag(name)) {
    warn(
      'Do not use built-in or reserved HTML elements as component id: ' + name
    )
  }
}

export let isInSSRComponentSetup = false

// ! 启动组件 -> 运行 setup 函数
export function setupComponent(
  instance: ComponentInternalInstance,
  parentSuspense: SuspenseBoundary | null,
  isSSR = false
) {
  isInSSRComponentSetup = isSSR
  const { props, children, shapeFlag } = instance.vnode
  resolveProps(instance, props)
  resolveSlots(instance, children)

  // setup stateful logic
  let setupResult
  if (shapeFlag & ShapeFlags.STATEFUL_COMPONENT) {
    setupResult = setupStatefulComponent(instance, parentSuspense, isSSR)
  }
  isInSSRComponentSetup = false
  return setupResult
}

function setupStatefulComponent(
  instance: ComponentInternalInstance,
  parentSuspense: SuspenseBoundary | null,
  isSSR: boolean
) {
  const Component = instance.type as ComponentOptions

  if (__DEV__) {
    if (Component.name) {
      validateComponentName(Component.name, instance.appContext.config)
    }
    if (Component.components) {
      const names = Object.keys(Component.components)
      for (let i = 0; i < names.length; i++) {
        validateComponentName(names[i], instance.appContext.config)
      }
    }
    if (Component.directives) {
      const names = Object.keys(Component.directives)
      for (let i = 0; i < names.length; i++) {
        validateDirectiveName(names[i])
      }
    }
  }
  // 0. create render proxy property access cache
  instance.accessCache = {}
  // 1. create public instance / render proxy
  instance.proxy = new Proxy(instance, PublicInstanceProxyHandlers)
  // 2. create props proxy
  // the propsProxy is a reactive AND readonly proxy to the actual props.
  // it will be updated in resolveProps() on updates before render
  const propsProxy = (instance.propsProxy = isSSR
    ? instance.props
    : shallowReadonly(instance.props))
  // 3. call setup()
  const { setup } = Component
  if (setup) {
    // ! setup 上下文
    const setupContext = (instance.setupContext =
      setup.length > 1 ? createSetupContext(instance) : null)

    currentInstance = instance
    pauseTracking()
    const setupResult = callWithErrorHandling(
      setup,
      instance,
      ErrorCodes.SETUP_FUNCTION,
      [propsProxy, setupContext] // ! 传入 props 和上下文参数
    )
    resetTracking()
    currentInstance = null

    if (isPromise(setupResult)) {
      if (isSSR) {
        // return the promise so server-renderer can wait on it
        return setupResult.then((resolvedResult: unknown) => {
          handleSetupResult(instance, resolvedResult, parentSuspense, isSSR)
        })
      } else if (__FEATURE_SUSPENSE__) {
        // async setup returned Promise.
        // bail here and wait for re-entry.
        instance.asyncDep = setupResult
      } else if (__DEV__) {
        warn(
          `setup() returned a Promise, but the version of Vue you are using ` +
            `does not support it yet.`
        )
      }
    } else {
      handleSetupResult(instance, setupResult, parentSuspense, isSSR)
    }
  } else {
    finishComponentSetup(instance, isSSR)
  }
}

// ! 处理 setup 结果 -> 生成渲染函数和渲染上下文
export function handleSetupResult(
  instance: ComponentInternalInstance,
  setupResult: unknown,
  parentSuspense: SuspenseBoundary | null,
  isSSR: boolean
) {
  if (isFunction(setupResult)) {
    // setup returned an inline render function
    instance.render = setupResult as RenderFunction // ! 赋值为渲染函数
  } else if (isObject(setupResult)) {
    if (__DEV__ && isVNode(setupResult)) {
      warn(
        `setup() should not return VNodes directly - ` +
          `return a render function instead.`
      )
    }
    // setup returned bindings.
    // assuming a render function compiled from template is present.
    instance.renderContext = reactive(setupResult)
  } else if (__DEV__ && setupResult !== undefined) {
    warn(
      `setup() should return an object. Received: ${
        setupResult === null ? 'null' : typeof setupResult
      }`
    )
  }
  finishComponentSetup(instance, isSSR)
}

type CompileFunction = (
  template: string | object,
  options?: CompilerOptions
) => RenderFunction

let compile: CompileFunction | undefined

// exported method uses any to avoid d.ts relying on the compiler types.
export function registerRuntimeCompiler(_compile: any) {
  compile = _compile
}

// ! 完成组件 setup
function finishComponentSetup(
  instance: ComponentInternalInstance,
  isSSR: boolean
) {
  const Component = instance.type as ComponentOptions

  // template / render function normalization
  if (__NODE_JS__ && isSSR) {
    if (Component.render) {
      instance.render = Component.render as RenderFunction
    }
  } else if (!instance.render) {
    if (compile && Component.template && !Component.render) {
      if (__DEV__) {
        startMeasure(instance, `compile`)
      }
      Component.render = compile(Component.template, {
        isCustomElement: instance.appContext.config.isCustomElement || NO
      })
      if (__DEV__) {
        endMeasure(instance, `compile`)
      }
      // mark the function as runtime compiled
      ;(Component.render as RenderFunction)._rc = true
    }

    if (__DEV__ && !Component.render) {
      /* istanbul ignore if */
      if (!compile && Component.template) {
        warn(
          `Component provides template but the build of Vue you are running ` +
            `does not support runtime template compilation. Either use the ` +
            `full build or pre-compile the template using Vue CLI.`
        )
      } else {
        warn(`Component is missing template or render function.`)
      }
    }

    instance.render = (Component.render || NOOP) as RenderFunction

    // for runtime-compiled render functions using `with` blocks, the render
    // proxy used needs a different `has` handler which is more performant and
    // also only allows a whitelist of globals to fallthrough.
    if (instance.render._rc) {
      instance.withProxy = new Proxy(
        instance,
        runtimeCompiledRenderProxyHandlers
      )
    }
  }

  // support for 2.x options
  if (__FEATURE_OPTIONS__) {
    currentInstance = instance
    applyOptions(instance, Component)
    currentInstance = null
  }
}

// used to identify a setup context proxy
export const SetupProxySymbol = Symbol()

const SetupProxyHandlers: { [key: string]: ProxyHandler<any> } = {}
;['attrs', 'slots'].forEach((type: string) => {
  SetupProxyHandlers[type] = {
    get: (instance, key) => {
      if (__DEV__) {
        markAttrsAccessed()
      }
      // if the user pass the slots proxy to h(), normalizeChildren should not
      // attempt to attach ctx to the object
      if (key === '_') return 1
      return instance[type][key]
    },
    has: (instance, key) => key === SetupProxySymbol || key in instance[type],
    ownKeys: instance => Reflect.ownKeys(instance[type]),
    // this is necessary for ownKeys to work properly
    getOwnPropertyDescriptor: (instance, key) =>
      Reflect.getOwnPropertyDescriptor(instance[type], key),
    set: () => false,
    deleteProperty: () => false
  }
})

// ! 生成启动上下文
function createSetupContext(instance: ComponentInternalInstance): SetupContext {
  const context = {
    // attrs & slots are non-reactive, but they need to always expose
    // the latest values (instance.xxx may get replaced during updates) so we
    // need to expose them through a proxy
    attrs: new Proxy(instance, SetupProxyHandlers.attrs),
    slots: new Proxy(instance, SetupProxyHandlers.slots),
    get emit() {
      return instance.emit
    }
  }
  return __DEV__ ? Object.freeze(context) : context
}

// record effects created during a component's setup() so that they can be
// stopped when the component unmounts
export function recordInstanceBoundEffect(effect: ReactiveEffect) {
  if (currentInstance) {
    ;(currentInstance.effects || (currentInstance.effects = [])).push(effect)
  }
}

const classifyRE = /(?:^|[-_])(\w)/g
const classify = (str: string): string =>
  str.replace(classifyRE, c => c.toUpperCase()).replace(/[-_]/g, '')

export function formatComponentName(
  Component: Component,
  file?: string
): string {
  let name = isFunction(Component)
    ? Component.displayName || Component.name
    : Component.name
  if (!name && file) {
    const match = file.match(/([^/\\]+)\.vue$/)
    if (match) {
      name = match[1]
    }
  }
  return name ? classify(name) : 'Anonymous'
}<|MERGE_RESOLUTION|>--- conflicted
+++ resolved
@@ -96,14 +96,7 @@
   ERROR_CAPTURED = 'ec'
 }
 
-<<<<<<< HEAD
-export type Emit = (event: string, ...args: unknown[]) => any[]
-
-// ! 组件上下文接口
-export interface SetupContext {
-=======
 export interface SetupContext<E = ObjectEmitsOptions> {
->>>>>>> 7402951d
   attrs: Data
   slots: Slots
   emit: EmitFn<E>
@@ -259,13 +252,8 @@
     ec: null,
     emit: null as any // to be set immediately
   }
-<<<<<<< HEAD
-
-  instance.root = parent ? parent.root : instance // ! 设置根组件
-=======
   instance.root = parent ? parent.root : instance
   instance.emit = emit.bind(null, instance)
->>>>>>> 7402951d
   return instance
 }
 
