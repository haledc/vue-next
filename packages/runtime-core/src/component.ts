import { VNode, VNodeChild, isVNode } from './vnode'
import { ReactiveEffect, reactive, readonlyProps } from '@vue/reactivity'
import {
  PublicInstanceProxyHandlers,
  ComponentPublicInstance
} from './componentProxy'
import { ComponentPropsOptions } from './componentProps'
import { Slots } from './componentSlots'
import { warn } from './warning'
import {
  ErrorCodes,
  callWithErrorHandling,
  callWithAsyncErrorHandling
} from './errorHandling'
import { AppContext, createAppContext, AppConfig } from './apiApp'
import { Directive, validateDirectiveName } from './directives'
import { applyOptions, ComponentOptions } from './apiOptions'
import {
  EMPTY_OBJ,
  isFunction,
  capitalize,
  NOOP,
  isObject,
  NO,
  makeMap,
  isPromise,
  generateCodeFrame
} from '@vue/shared'
import { SuspenseBoundary } from './components/Suspense'
import { CompilerError, CompilerOptions } from '@vue/compiler-core'

export type Data = { [key: string]: unknown }

// ! 函数组件接口
export interface FunctionalComponent<P = {}> {
  (props: P, ctx: SetupContext): VNodeChild
  props?: ComponentPropsOptions<P>
  inheritAttrs?: boolean
  displayName?: string
}

// ! 组件类型
export type Component = ComponentOptions | FunctionalComponent
export { ComponentOptions }

type LifecycleHook = Function[] | null

// ! 生命周期函数枚举
export const enum LifecycleHooks {
  BEFORE_CREATE = 'bc',
  CREATED = 'c',
  BEFORE_MOUNT = 'bm',
  MOUNTED = 'm',
  BEFORE_UPDATE = 'bu',
  UPDATED = 'u',
  BEFORE_UNMOUNT = 'bum',
  UNMOUNTED = 'um',
  DEACTIVATED = 'da',
  ACTIVATED = 'a',
  RENDER_TRIGGERED = 'rtg',
  RENDER_TRACKED = 'rtc',
  ERROR_CAPTURED = 'ec'
}

export type Emit = (event: string, ...args: unknown[]) => void

export interface SetupContext {
  attrs: Data
  slots: Slots
  emit: Emit
}

export type RenderFunction = () => VNodeChild

// ! 组件内部实例接口
export interface ComponentInternalInstance {
  type: FunctionalComponent | ComponentOptions
  parent: ComponentInternalInstance | null
  appContext: AppContext
  root: ComponentInternalInstance
  vnode: VNode
  next: VNode | null
  subTree: VNode
  update: ReactiveEffect
  render: RenderFunction | null
  effects: ReactiveEffect[] | null
  provides: Data
  // cache for renderProxy access type to avoid hasOwnProperty calls
  accessCache: Data | null
  // cache for render function values that rely on _ctx but won't need updates
  // after initialized (e.g. inline handlers)
  renderCache: (Function | VNode)[] | null

  // assets for fast resolution
  components: Record<string, Component>
  directives: Record<string, Directive>

  // the rest are only for stateful components
  renderContext: Data
  data: Data
  props: Data
  attrs: Data
  slots: Slots
  renderProxy: ComponentPublicInstance | null
  propsProxy: Data | null
  setupContext: SetupContext | null
  refs: Data
  emit: Emit

  // suspense related
  asyncDep: Promise<any> | null
  asyncResult: unknown
  asyncResolved: boolean

  // storage for any extra properties
  sink: { [key: string]: any }

  // lifecycle
  isUnmounted: boolean
  isDeactivated: boolean
  [LifecycleHooks.BEFORE_CREATE]: LifecycleHook
  [LifecycleHooks.CREATED]: LifecycleHook
  [LifecycleHooks.BEFORE_MOUNT]: LifecycleHook
  [LifecycleHooks.MOUNTED]: LifecycleHook
  [LifecycleHooks.BEFORE_UPDATE]: LifecycleHook
  [LifecycleHooks.UPDATED]: LifecycleHook
  [LifecycleHooks.BEFORE_UNMOUNT]: LifecycleHook
  [LifecycleHooks.UNMOUNTED]: LifecycleHook
  [LifecycleHooks.RENDER_TRACKED]: LifecycleHook
  [LifecycleHooks.RENDER_TRIGGERED]: LifecycleHook
  [LifecycleHooks.ACTIVATED]: LifecycleHook
  [LifecycleHooks.DEACTIVATED]: LifecycleHook
  [LifecycleHooks.ERROR_CAPTURED]: LifecycleHook
}

const emptyAppContext = createAppContext()

// ! 创建组件实例
export function createComponentInstance(
  vnode: VNode,
  parent: ComponentInternalInstance | null
) {
  // inherit parent app context - or - if root, adopt from root vnode
  const appContext =
    (parent ? parent.appContext : vnode.appContext) || emptyAppContext
  const instance: ComponentInternalInstance = {
    vnode,
    parent,
    appContext,
    type: vnode.type as Component,
    root: null!, // set later so it can point to itself
    next: null,
    subTree: null!, // will be set synchronously right after creation
    update: null!, // will be set synchronously right after creation
    render: null,
    renderProxy: null,
    propsProxy: null,
    setupContext: null,
    effects: null,
    provides: parent ? parent.provides : Object.create(appContext.provides),
    accessCache: null!,
    renderCache: null,

    // setup context properties
    renderContext: EMPTY_OBJ,
    data: EMPTY_OBJ,
    props: EMPTY_OBJ,
    attrs: EMPTY_OBJ,
    slots: EMPTY_OBJ,
    refs: EMPTY_OBJ,

    // per-instance asset storage (mutable during options resolution)
    components: Object.create(appContext.components),
    directives: Object.create(appContext.directives),

    // async dependency management
    asyncDep: null,
    asyncResult: null,
    asyncResolved: false,

    // user namespace for storing whatever the user assigns to `this`
    // can also be used as a wildcard storage for ad-hoc injections internally
    sink: {},

    // lifecycle hooks
    // not using enums here because it results in computed properties
    isUnmounted: false,
    isDeactivated: false,
    bc: null,
    c: null,
    bm: null,
    m: null,
    bu: null,
    u: null,
    um: null,
    bum: null,
    da: null,
    a: null,
    rtg: null,
    rtc: null,
    ec: null,

    emit: (event, ...args) => {
      const props = instance.vnode.props || EMPTY_OBJ
      const handler = props[`on${event}`] || props[`on${capitalize(event)}`]
      if (handler) {
        callWithAsyncErrorHandling(
          handler,
          instance,
          ErrorCodes.COMPONENT_EVENT_HANDLER,
          args
        )
      }
    }
  }

  instance.root = parent ? parent.root : instance // ! 设置根组件
  return instance
}

export let currentInstance: ComponentInternalInstance | null = null
export let currentSuspense: SuspenseBoundary | null = null

export const getCurrentInstance: () => ComponentInternalInstance | null = () =>
  currentInstance

export const setCurrentInstance = (
  instance: ComponentInternalInstance | null
) => {
  currentInstance = instance
}

const isBuiltInTag = /*#__PURE__*/ makeMap('slot,component')

export function validateComponentName(name: string, config: AppConfig) {
  const appIsNativeTag = config.isNativeTag || NO
  if (isBuiltInTag(name) || appIsNativeTag(name)) {
    warn(
      'Do not use built-in or reserved HTML elements as component id: ' + name
    )
  }
}

// ! 启动状态组件
export function setupStatefulComponent(
  instance: ComponentInternalInstance,
  parentSuspense: SuspenseBoundary | null
) {
  const Component = instance.type as ComponentOptions

  if (__DEV__) {
    if (Component.name) {
      validateComponentName(Component.name, instance.appContext.config)
    }
    if (Component.components) {
      const names = Object.keys(Component.components)
      for (let i = 0; i < names.length; i++) {
        validateComponentName(names[i], instance.appContext.config)
      }
    }
    if (Component.directives) {
      const names = Object.keys(Component.directives)
      for (let i = 0; i < names.length; i++) {
        validateDirectiveName(names[i])
      }
    }
  }
  // 0. create render proxy property access cache
  instance.accessCache = {}
  // 1. create render proxy
  instance.renderProxy = new Proxy(instance, PublicInstanceProxyHandlers)
  // 2. create props proxy
  // the propsProxy is a reactive AND readonly proxy to the actual props.
  // it will be updated in resolveProps() on updates before render
<<<<<<< HEAD
  const propsProxy = (instance.propsProxy = readonly(instance.props)) // ! props
=======
  const propsProxy = (instance.propsProxy = readonlyProps(instance.props))
>>>>>>> 61d89416
  // 3. call setup()
  const { setup } = Component
  if (setup) {
    // ! 上下文
    const setupContext = (instance.setupContext =
      setup.length > 1 ? createSetupContext(instance) : null)

    currentInstance = instance
    currentSuspense = parentSuspense
    const setupResult = callWithErrorHandling(
      setup,
      instance,
      ErrorCodes.SETUP_FUNCTION,
      [propsProxy, setupContext] // ! 传入 props 和 上下文参数
    )
    currentInstance = null
    currentSuspense = null

    if (isPromise(setupResult)) {
      if (__FEATURE_SUSPENSE__) {
        // async setup returned Promise.
        // bail here and wait for re-entry.
        instance.asyncDep = setupResult
      } else if (__DEV__) {
        warn(
          `setup() returned a Promise, but the version of Vue you are using ` +
            `does not support it yet.`
        )
      }
      return
    } else {
      handleSetupResult(instance, setupResult, parentSuspense) // ! 处理 setup 结果
    }
  } else {
    finishComponentSetup(instance, parentSuspense)
  }
}

export function handleSetupResult(
  instance: ComponentInternalInstance,
  setupResult: unknown,
  parentSuspense: SuspenseBoundary | null
) {
  if (isFunction(setupResult)) {
    // setup returned an inline render function
    instance.render = setupResult as RenderFunction // ! 函数赋值为 render
  } else if (isObject(setupResult)) {
    if (__DEV__ && isVNode(setupResult)) {
      warn(
        `setup() should not return VNodes directly - ` +
          `return a render function instead.`
      )
    }
    // setup returned bindings.
    // assuming a render function compiled from template is present.
    instance.renderContext = reactive(setupResult) // ! 转换成响应式
  } else if (__DEV__ && setupResult !== undefined) {
    warn(
      `setup() should return an object. Received: ${
        setupResult === null ? 'null' : typeof setupResult
      }`
    )
  }
  finishComponentSetup(instance, parentSuspense)
}

type CompileFunction = (
  template: string,
  options?: CompilerOptions
) => RenderFunction

let compile: CompileFunction | undefined

// exported method uses any to avoid d.ts relying on the compiler types.
export function registerRuntimeCompiler(_compile: any) {
  compile = _compile
}

function finishComponentSetup(
  instance: ComponentInternalInstance,
  parentSuspense: SuspenseBoundary | null
) {
  const Component = instance.type as ComponentOptions
  if (!instance.render) {
    if (__RUNTIME_COMPILE__ && Component.template && !Component.render) {
      // __RUNTIME_COMPILE__ ensures `compile` is provided
      Component.render = compile!(Component.template, {
        isCustomElement: instance.appContext.config.isCustomElement || NO,
        onError(err: CompilerError) {
          if (__DEV__) {
            const message = `Template compilation error: ${err.message}`
            const codeFrame =
              err.loc &&
              generateCodeFrame(
                Component.template!,
                err.loc.start.offset,
                err.loc.end.offset
              )
            warn(codeFrame ? `${message}\n${codeFrame}` : message)
          }
        }
      })
    }
    if (__DEV__ && !Component.render) {
      /* istanbul ignore if */
      if (!__RUNTIME_COMPILE__ && Component.template) {
        warn(
          `Component provides template but the build of Vue you are running ` +
            `does not support on-the-fly template compilation. Either use the ` +
            `full build or pre-compile the template using Vue CLI.`
        )
      } else {
        warn(
          `Component is missing${
            __RUNTIME_COMPILE__ ? ` template or` : ``
          } render function.`
        )
      }
    }
    instance.render = (Component.render || NOOP) as RenderFunction
  }

  // support for 2.x options
  if (__FEATURE_OPTIONS__) {
    currentInstance = instance
    currentSuspense = parentSuspense
    applyOptions(instance, Component)
    currentInstance = null
    currentSuspense = null
  }

  if (instance.renderContext === EMPTY_OBJ) {
    instance.renderContext = reactive({})
  }
}

// used to identify a setup context proxy
export const SetupProxySymbol = Symbol()

const SetupProxyHandlers: { [key: string]: ProxyHandler<any> } = {}
;['attrs', 'slots'].forEach((type: string) => {
  SetupProxyHandlers[type] = {
    get: (instance, key) => instance[type][key],
    has: (instance, key) => key === SetupProxySymbol || key in instance[type],
    ownKeys: instance => Reflect.ownKeys(instance[type]),
    // this is necessary for ownKeys to work properly
    getOwnPropertyDescriptor: (instance, key) =>
      Reflect.getOwnPropertyDescriptor(instance[type], key),
    set: () => false,
    deleteProperty: () => false
  }
})

// ! 创建启动上下文参数
function createSetupContext(instance: ComponentInternalInstance): SetupContext {
  const context = {
    // attrs & slots are non-reactive, but they need to always expose
    // the latest values (instance.xxx may get replaced during updates) so we
    // need to expose them through a proxy
    attrs: new Proxy(instance, SetupProxyHandlers.attrs),
    slots: new Proxy(instance, SetupProxyHandlers.slots),
    emit: instance.emit
  }
  return __DEV__ ? Object.freeze(context) : context
}<|MERGE_RESOLUTION|>--- conflicted
+++ resolved
@@ -272,11 +272,7 @@
   // 2. create props proxy
   // the propsProxy is a reactive AND readonly proxy to the actual props.
   // it will be updated in resolveProps() on updates before render
-<<<<<<< HEAD
-  const propsProxy = (instance.propsProxy = readonly(instance.props)) // ! props
-=======
-  const propsProxy = (instance.propsProxy = readonlyProps(instance.props))
->>>>>>> 61d89416
+  const propsProxy = (instance.propsProxy = readonlyProps(instance.props)) // ! props
   // 3. call setup()
   const { setup } = Component
   if (setup) {
