import { VNode, VNodeChild, isVNode } from './vnode'
import { ReactiveEffect, reactive, shallowReadonly } from '@vue/reactivity'
import {
  PublicInstanceProxyHandlers,
  ComponentPublicInstance,
  runtimeCompiledRenderProxyHandlers
} from './componentProxy'
import { ComponentPropsOptions } from './componentProps'
import { Slots } from './componentSlots'
import { warn } from './warning'
import {
  ErrorCodes,
  callWithErrorHandling,
  callWithAsyncErrorHandling
} from './errorHandling'
import { AppContext, createAppContext, AppConfig } from './apiCreateApp'
import { Directive, validateDirectiveName } from './directives'
import { applyOptions, ComponentOptions } from './apiOptions'
import {
  EMPTY_OBJ,
  isFunction,
  capitalize,
  NOOP,
  isObject,
  NO,
  makeMap,
  isPromise
} from '@vue/shared'
import { SuspenseBoundary } from './components/Suspense'
import { CompilerOptions } from '@vue/compiler-core'
import { currentRenderingInstance } from './componentRenderUtils'

export type Data = { [key: string]: unknown }

export interface SFCInternalOptions {
  __scopeId?: string
  __cssModules?: Data
  __hmrId?: string
  __hmrUpdated?: boolean
}

export interface FunctionalComponent<P = {}> extends SFCInternalOptions {
  (props: P, ctx: SetupContext): VNodeChild
  props?: ComponentPropsOptions<P>
  inheritAttrs?: boolean
  displayName?: string
}

// ! 组件类型
export type Component = ComponentOptions | FunctionalComponent
export { ComponentOptions }

type LifecycleHook = Function[] | null

// ! 生命周期函数枚举
export const enum LifecycleHooks {
  BEFORE_CREATE = 'bc',
  CREATED = 'c',
  BEFORE_MOUNT = 'bm',
  MOUNTED = 'm',
  BEFORE_UPDATE = 'bu',
  UPDATED = 'u',
  BEFORE_UNMOUNT = 'bum',
  UNMOUNTED = 'um',
  DEACTIVATED = 'da',
  ACTIVATED = 'a',
  RENDER_TRIGGERED = 'rtg',
  RENDER_TRACKED = 'rtc',
  ERROR_CAPTURED = 'ec'
}

// ! 事件派发
export type Emit = (event: string, ...args: unknown[]) => void

// ! 组件上下文接口
export interface SetupContext {
  attrs: Data
  slots: Slots
  emit: Emit
}

export type RenderFunction = {
  (): VNodeChild
  isRuntimeCompiled?: boolean
}

// ! 组件内部实例接口
export interface ComponentInternalInstance {
  type: FunctionalComponent | ComponentOptions
  parent: ComponentInternalInstance | null
  appContext: AppContext
  root: ComponentInternalInstance
  vnode: VNode
  next: VNode | null
  subTree: VNode
  update: ReactiveEffect
  render: RenderFunction | null
  effects: ReactiveEffect[] | null
  provides: Data
  // cache for proxy access type to avoid hasOwnProperty calls
  accessCache: Data | null
  // cache for render function values that rely on _ctx but won't need updates
  // after initialized (e.g. inline handlers)
  renderCache: (Function | VNode)[] | null

  // assets for fast resolution
  components: Record<string, Component>
  directives: Record<string, Directive>

  // the rest are only for stateful components
  renderContext: Data
  data: Data
  props: Data
  attrs: Data
  slots: Slots
  proxy: ComponentPublicInstance | null
  // alternative proxy used only for runtime-compiled render functions using
  // `with` block
  withProxy: ComponentPublicInstance | null
  propsProxy: Data | null
  setupContext: SetupContext | null
  refs: Data
  emit: Emit

  // suspense related
  asyncDep: Promise<any> | null
  asyncResult: unknown
  asyncResolved: boolean

  // storage for any extra properties
  sink: { [key: string]: any }

  // lifecycle
  isMounted: boolean
  isUnmounted: boolean
  isDeactivated: boolean
  [LifecycleHooks.BEFORE_CREATE]: LifecycleHook
  [LifecycleHooks.CREATED]: LifecycleHook
  [LifecycleHooks.BEFORE_MOUNT]: LifecycleHook
  [LifecycleHooks.MOUNTED]: LifecycleHook
  [LifecycleHooks.BEFORE_UPDATE]: LifecycleHook
  [LifecycleHooks.UPDATED]: LifecycleHook
  [LifecycleHooks.BEFORE_UNMOUNT]: LifecycleHook
  [LifecycleHooks.UNMOUNTED]: LifecycleHook
  [LifecycleHooks.RENDER_TRACKED]: LifecycleHook
  [LifecycleHooks.RENDER_TRIGGERED]: LifecycleHook
  [LifecycleHooks.ACTIVATED]: LifecycleHook
  [LifecycleHooks.DEACTIVATED]: LifecycleHook
  [LifecycleHooks.ERROR_CAPTURED]: LifecycleHook

  // hmr marker (dev only)
  renderUpdated?: boolean
}

const emptyAppContext = createAppContext()

<<<<<<< HEAD
// ! 创建组件实例
export function createComponentInstance(
=======
export function defineComponentInstance(
>>>>>>> 6a14542f
  vnode: VNode,
  parent: ComponentInternalInstance | null
) {
  // inherit parent app context - or - if root, adopt from root vnode
  const appContext =
    (parent ? parent.appContext : vnode.appContext) || emptyAppContext
  const instance: ComponentInternalInstance = {
    vnode,
    parent,
    appContext,
    type: vnode.type as Component,
    root: null!, // set later so it can point to itself
    next: null,
    subTree: null!, // will be set synchronously right after creation
    update: null!, // will be set synchronously right after creation
    render: null,
    proxy: null,
    withProxy: null,
    propsProxy: null,
    setupContext: null,
    effects: null,
    provides: parent ? parent.provides : Object.create(appContext.provides),
    accessCache: null!,
    renderCache: null,

    // setup context properties
    renderContext: EMPTY_OBJ,
    data: EMPTY_OBJ,
    props: EMPTY_OBJ,
    attrs: EMPTY_OBJ,
    slots: EMPTY_OBJ,
    refs: EMPTY_OBJ,

    // per-instance asset storage (mutable during options resolution)
    components: Object.create(appContext.components),
    directives: Object.create(appContext.directives),

    // async dependency management
    asyncDep: null,
    asyncResult: null,
    asyncResolved: false,

    // user namespace for storing whatever the user assigns to `this`
    // can also be used as a wildcard storage for ad-hoc injections internally
    sink: {},

    // lifecycle hooks
    // not using enums here because it results in computed properties
    isMounted: false,
    isUnmounted: false,
    isDeactivated: false,
    bc: null,
    c: null,
    bm: null,
    m: null,
    bu: null,
    u: null,
    um: null,
    bum: null,
    da: null,
    a: null,
    rtg: null,
    rtc: null,
    ec: null,

    emit: (event, ...args) => {
      const props = instance.vnode.props || EMPTY_OBJ
      const handler = props[`on${event}`] || props[`on${capitalize(event)}`]
      if (handler) {
        callWithAsyncErrorHandling(
          handler,
          instance,
          ErrorCodes.COMPONENT_EVENT_HANDLER,
          args
        )
      }
    }
  }

  instance.root = parent ? parent.root : instance // ! 设置根组件
  return instance
}

export let currentInstance: ComponentInternalInstance | null = null
export let currentSuspense: SuspenseBoundary | null = null

export const getCurrentInstance: () => ComponentInternalInstance | null = () =>
  currentInstance || currentRenderingInstance

export const setCurrentInstance = (
  instance: ComponentInternalInstance | null
) => {
  currentInstance = instance
}

const isBuiltInTag = /*#__PURE__*/ makeMap('slot,component')

export function validateComponentName(name: string, config: AppConfig) {
  const appIsNativeTag = config.isNativeTag || NO
  if (isBuiltInTag(name) || appIsNativeTag(name)) {
    warn(
      'Do not use built-in or reserved HTML elements as component id: ' + name
    )
  }
}

// ! 启动状态组件
export function setupStatefulComponent(
  instance: ComponentInternalInstance,
  parentSuspense: SuspenseBoundary | null
) {
  const Component = instance.type as ComponentOptions

  if (__DEV__) {
    if (Component.name) {
      validateComponentName(Component.name, instance.appContext.config)
    }
    if (Component.components) {
      const names = Object.keys(Component.components)
      for (let i = 0; i < names.length; i++) {
        validateComponentName(names[i], instance.appContext.config)
      }
    }
    if (Component.directives) {
      const names = Object.keys(Component.directives)
      for (let i = 0; i < names.length; i++) {
        validateDirectiveName(names[i])
      }
    }
  }
  // 0. create render proxy property access cache
  instance.accessCache = {}
  // 1. create public instance / render proxy
  instance.proxy = new Proxy(instance, PublicInstanceProxyHandlers)
  // 2. create props proxy
  // the propsProxy is a reactive AND readonly proxy to the actual props.
  // it will be updated in resolveProps() on updates before render
  const propsProxy = (instance.propsProxy = shallowReadonly(instance.props))
  // 3. call setup()
  const { setup } = Component
  if (setup) {
    // ! setup 上下文
    const setupContext = (instance.setupContext =
      setup.length > 1 ? createSetupContext(instance) : null)

    currentInstance = instance
    currentSuspense = parentSuspense

    // ! 执行 setup 函数
    const setupResult = callWithErrorHandling(
      setup,
      instance,
      ErrorCodes.SETUP_FUNCTION,
      [propsProxy, setupContext] // ! 传入 props 和上下文参数
    )
    currentInstance = null
    currentSuspense = null

    if (isPromise(setupResult)) {
      if (__FEATURE_SUSPENSE__) {
        // async setup returned Promise.
        // bail here and wait for re-entry.
        instance.asyncDep = setupResult
      } else if (__DEV__) {
        warn(
          `setup() returned a Promise, but the version of Vue you are using ` +
            `does not support it yet.`
        )
      }
    } else {
      handleSetupResult(instance, setupResult, parentSuspense) // ! 处理 setup 结果
    }
  } else {
    finishComponentSetup(instance, parentSuspense) // ! 完成组件 setup
  }
}

// ! 处理 setup 结果 -> 生成渲染函数和渲染上下文
export function handleSetupResult(
  instance: ComponentInternalInstance,
  setupResult: unknown,
  parentSuspense: SuspenseBoundary | null
) {
  if (isFunction(setupResult)) {
    // setup returned an inline render function
    instance.render = setupResult as RenderFunction // ! 赋值为渲染函数
  } else if (isObject(setupResult)) {
    if (__DEV__ && isVNode(setupResult)) {
      warn(
        `setup() should not return VNodes directly - ` +
          `return a render function instead.`
      )
    }
    // setup returned bindings.
    // assuming a render function compiled from template is present.
    instance.renderContext = reactive(setupResult) // ! 赋值为渲染上下文 -> 转换成响应式数据
  } else if (__DEV__ && setupResult !== undefined) {
    warn(
      `setup() should return an object. Received: ${
        setupResult === null ? 'null' : typeof setupResult
      }`
    )
  }
  finishComponentSetup(instance, parentSuspense) // ! 完成 setup
}

type CompileFunction = (
  template: string | object,
  options?: CompilerOptions
) => RenderFunction

let compile: CompileFunction | undefined

// exported method uses any to avoid d.ts relying on the compiler types.
export function registerRuntimeCompiler(_compile: any) {
  compile = _compile
}

// ! 完成组件 setup
function finishComponentSetup(
  instance: ComponentInternalInstance,
  parentSuspense: SuspenseBoundary | null
) {
  const Component = instance.type as ComponentOptions

  // ! 生成 render
  if (!instance.render) {
    if (__RUNTIME_COMPILE__ && Component.template && !Component.render) {
      // __RUNTIME_COMPILE__ ensures `compile` is provided
      Component.render = compile!(Component.template, {
        isCustomElement: instance.appContext.config.isCustomElement || NO
      })
      // mark the function as runtime compiled
      ;(Component.render as RenderFunction).isRuntimeCompiled = true
    }

    if (__DEV__ && !Component.render) {
      /* istanbul ignore if */
      if (!__RUNTIME_COMPILE__ && Component.template) {
        warn(
          `Component provides template but the build of Vue you are running ` +
            `does not support runtime template compilation. Either use the ` +
            `full build or pre-compile the template using Vue CLI.`
        )
      } else {
        warn(
          `Component is missing${
            __RUNTIME_COMPILE__ ? ` template or` : ``
          } render function.`
        )
      }
    }

    instance.render = (Component.render || NOOP) as RenderFunction

    // for runtime-compiled render functions using `with` blocks, the render
    // proxy used needs a different `has` handler which is more performant and
    // also only allows a whitelist of globals to fallthrough.
    if (__RUNTIME_COMPILE__ && instance.render.isRuntimeCompiled) {
      instance.withProxy = new Proxy(
        instance,
        runtimeCompiledRenderProxyHandlers
      )
    }
  }

  // support for 2.x options
  if (__FEATURE_OPTIONS__) {
    currentInstance = instance
    currentSuspense = parentSuspense
    applyOptions(instance, Component)
    currentInstance = null
    currentSuspense = null
  }

  if (instance.renderContext === EMPTY_OBJ) {
    instance.renderContext = reactive({})
  }
}

// used to identify a setup context proxy
export const SetupProxySymbol = Symbol()

const SetupProxyHandlers: { [key: string]: ProxyHandler<any> } = {}
;['attrs', 'slots'].forEach((type: string) => {
  SetupProxyHandlers[type] = {
    get: (instance, key) => instance[type][key],
    has: (instance, key) => key === SetupProxySymbol || key in instance[type],
    ownKeys: instance => Reflect.ownKeys(instance[type]),
    // this is necessary for ownKeys to work properly
    getOwnPropertyDescriptor: (instance, key) =>
      Reflect.getOwnPropertyDescriptor(instance[type], key),
    set: () => false,
    deleteProperty: () => false
  }
})

// ! 生成启动上下文
function createSetupContext(instance: ComponentInternalInstance): SetupContext {
  const context = {
    // attrs & slots are non-reactive, but they need to always expose
    // the latest values (instance.xxx may get replaced during updates) so we
    // need to expose them through a proxy
    attrs: new Proxy(instance, SetupProxyHandlers.attrs),
    slots: new Proxy(instance, SetupProxyHandlers.slots),
    emit: instance.emit
  }
  return __DEV__ ? Object.freeze(context) : context
}<|MERGE_RESOLUTION|>--- conflicted
+++ resolved
@@ -154,12 +154,7 @@
 
 const emptyAppContext = createAppContext()
 
-<<<<<<< HEAD
-// ! 创建组件实例
-export function createComponentInstance(
-=======
 export function defineComponentInstance(
->>>>>>> 6a14542f
   vnode: VNode,
   parent: ComponentInternalInstance | null
 ) {
