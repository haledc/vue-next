import { VNode, VNodeChild, isVNode } from './vnode'
import { ReactiveEffect, reactive, shallowReadonly } from '@vue/reactivity'
import {
  PublicInstanceProxyHandlers,
  ComponentPublicInstance,
  runtimeCompiledRenderProxyHandlers
} from './componentProxy'
import { ComponentPropsOptions } from './componentProps'
import { Slots } from './componentSlots'
import { warn } from './warning'
import {
  ErrorCodes,
  callWithErrorHandling,
  callWithAsyncErrorHandling
} from './errorHandling'
import { AppContext, createAppContext, AppConfig } from './apiCreateApp'
import { Directive, validateDirectiveName } from './directives'
import { applyOptions, ComponentOptions } from './apiOptions'
import {
  EMPTY_OBJ,
  isFunction,
  capitalize,
  NOOP,
  isObject,
  NO,
  makeMap,
  isPromise,
  isArray
} from '@vue/shared'
import { SuspenseBoundary } from './components/Suspense'
import { CompilerOptions } from '@vue/compiler-core'
import {
  currentRenderingInstance,
  markAttrsAccessed
} from './componentRenderUtils'

export type Data = { [key: string]: unknown }

export interface SFCInternalOptions {
  __scopeId?: string
  __cssModules?: Data
  __hmrId?: string
  __hmrUpdated?: boolean
}

export interface FunctionalComponent<P = {}> extends SFCInternalOptions {
  (props: P, ctx: SetupContext): VNodeChild
  props?: ComponentPropsOptions<P>
  inheritAttrs?: boolean
  displayName?: string
}

// ! 组件类型
export type Component = ComponentOptions | FunctionalComponent
export { ComponentOptions }

type LifecycleHook = Function[] | null

// ! 生命周期函数枚举
export const enum LifecycleHooks {
  BEFORE_CREATE = 'bc',
  CREATED = 'c',
  BEFORE_MOUNT = 'bm',
  MOUNTED = 'm',
  BEFORE_UPDATE = 'bu',
  UPDATED = 'u',
  BEFORE_UNMOUNT = 'bum',
  UNMOUNTED = 'um',
  DEACTIVATED = 'da',
  ACTIVATED = 'a',
  RENDER_TRIGGERED = 'rtg',
  RENDER_TRACKED = 'rtc',
  ERROR_CAPTURED = 'ec'
}

<<<<<<< HEAD
// ! 事件派发
export type Emit = (event: string, ...args: unknown[]) => void
=======
export type Emit = (event: string, ...args: unknown[]) => any[]
>>>>>>> 963c71a7

// ! 组件上下文接口
export interface SetupContext {
  attrs: Data
  slots: Slots
  emit: Emit
}

export type RenderFunction = {
  (): VNodeChild
  isRuntimeCompiled?: boolean
}

// ! 组件内部实例接口
export interface ComponentInternalInstance {
  type: FunctionalComponent | ComponentOptions
  parent: ComponentInternalInstance | null
  appContext: AppContext
  root: ComponentInternalInstance
  vnode: VNode
  next: VNode | null
  subTree: VNode
  update: ReactiveEffect
  render: RenderFunction | null
  effects: ReactiveEffect[] | null
  provides: Data
  // cache for proxy access type to avoid hasOwnProperty calls
  accessCache: Data | null
  // cache for render function values that rely on _ctx but won't need updates
  // after initialized (e.g. inline handlers)
  renderCache: (Function | VNode)[] | null

  // assets for fast resolution
  components: Record<string, Component>
  directives: Record<string, Directive>

  // the rest are only for stateful components
  renderContext: Data
  data: Data
  props: Data
  attrs: Data
  slots: Slots
  proxy: ComponentPublicInstance | null
  // alternative proxy used only for runtime-compiled render functions using
  // `with` block
  withProxy: ComponentPublicInstance | null
  propsProxy: Data | null
  setupContext: SetupContext | null
  refs: Data
  emit: Emit

  // suspense related
  asyncDep: Promise<any> | null
  asyncResult: unknown
  asyncResolved: boolean

  // storage for any extra properties
  sink: { [key: string]: any }

  // lifecycle
  isMounted: boolean
  isUnmounted: boolean
  isDeactivated: boolean
  [LifecycleHooks.BEFORE_CREATE]: LifecycleHook
  [LifecycleHooks.CREATED]: LifecycleHook
  [LifecycleHooks.BEFORE_MOUNT]: LifecycleHook
  [LifecycleHooks.MOUNTED]: LifecycleHook
  [LifecycleHooks.BEFORE_UPDATE]: LifecycleHook
  [LifecycleHooks.UPDATED]: LifecycleHook
  [LifecycleHooks.BEFORE_UNMOUNT]: LifecycleHook
  [LifecycleHooks.UNMOUNTED]: LifecycleHook
  [LifecycleHooks.RENDER_TRACKED]: LifecycleHook
  [LifecycleHooks.RENDER_TRIGGERED]: LifecycleHook
  [LifecycleHooks.ACTIVATED]: LifecycleHook
  [LifecycleHooks.DEACTIVATED]: LifecycleHook
  [LifecycleHooks.ERROR_CAPTURED]: LifecycleHook

  // hmr marker (dev only)
  renderUpdated?: boolean
}

const emptyAppContext = createAppContext()

export function defineComponentInstance(
  vnode: VNode,
  parent: ComponentInternalInstance | null
) {
  // inherit parent app context - or - if root, adopt from root vnode
  const appContext =
    (parent ? parent.appContext : vnode.appContext) || emptyAppContext
  const instance: ComponentInternalInstance = {
    vnode,
    parent,
    appContext,
    type: vnode.type as Component,
    root: null!, // set later so it can point to itself
    next: null,
    subTree: null!, // will be set synchronously right after creation
    update: null!, // will be set synchronously right after creation
    render: null,
    proxy: null,
    withProxy: null,
    propsProxy: null,
    setupContext: null,
    effects: null,
    provides: parent ? parent.provides : Object.create(appContext.provides),
    accessCache: null!,
    renderCache: null,

    // setup context properties
    renderContext: EMPTY_OBJ,
    data: EMPTY_OBJ,
    props: EMPTY_OBJ,
    attrs: EMPTY_OBJ,
    slots: EMPTY_OBJ,
    refs: EMPTY_OBJ,

    // per-instance asset storage (mutable during options resolution)
    components: Object.create(appContext.components),
    directives: Object.create(appContext.directives),

    // async dependency management
    asyncDep: null,
    asyncResult: null,
    asyncResolved: false,

    // user namespace for storing whatever the user assigns to `this`
    // can also be used as a wildcard storage for ad-hoc injections internally
    sink: {},

    // lifecycle hooks
    // not using enums here because it results in computed properties
    isMounted: false,
    isUnmounted: false,
    isDeactivated: false,
    bc: null,
    c: null,
    bm: null,
    m: null,
    bu: null,
    u: null,
    um: null,
    bum: null,
    da: null,
    a: null,
    rtg: null,
    rtc: null,
    ec: null,

    emit: (event, ...args): any[] => {
      const props = instance.vnode.props || EMPTY_OBJ
      const handler = props[`on${event}`] || props[`on${capitalize(event)}`]
      if (handler) {
        const res = callWithAsyncErrorHandling(
          handler,
          instance,
          ErrorCodes.COMPONENT_EVENT_HANDLER,
          args
        )
        return isArray(res) ? res : [res]
      } else {
        return []
      }
    }
  }

  instance.root = parent ? parent.root : instance // ! 设置根组件
  return instance
}

export let currentInstance: ComponentInternalInstance | null = null
export let currentSuspense: SuspenseBoundary | null = null

export const getCurrentInstance: () => ComponentInternalInstance | null = () =>
  currentInstance || currentRenderingInstance

export const setCurrentInstance = (
  instance: ComponentInternalInstance | null
) => {
  currentInstance = instance
}

const isBuiltInTag = /*#__PURE__*/ makeMap('slot,component')

export function validateComponentName(name: string, config: AppConfig) {
  const appIsNativeTag = config.isNativeTag || NO
  if (isBuiltInTag(name) || appIsNativeTag(name)) {
    warn(
      'Do not use built-in or reserved HTML elements as component id: ' + name
    )
  }
}

// ! 启动状态组件
export function setupStatefulComponent(
  instance: ComponentInternalInstance,
  parentSuspense: SuspenseBoundary | null
) {
  const Component = instance.type as ComponentOptions

  if (__DEV__) {
    if (Component.name) {
      validateComponentName(Component.name, instance.appContext.config)
    }
    if (Component.components) {
      const names = Object.keys(Component.components)
      for (let i = 0; i < names.length; i++) {
        validateComponentName(names[i], instance.appContext.config)
      }
    }
    if (Component.directives) {
      const names = Object.keys(Component.directives)
      for (let i = 0; i < names.length; i++) {
        validateDirectiveName(names[i])
      }
    }
  }
  // 0. create render proxy property access cache
  instance.accessCache = {}
  // 1. create public instance / render proxy
  instance.proxy = new Proxy(instance, PublicInstanceProxyHandlers)
  // 2. create props proxy
  // the propsProxy is a reactive AND readonly proxy to the actual props.
  // it will be updated in resolveProps() on updates before render
  const propsProxy = (instance.propsProxy = shallowReadonly(instance.props))
  // 3. call setup()
  const { setup } = Component
  if (setup) {
    // ! setup 上下文
    const setupContext = (instance.setupContext =
      setup.length > 1 ? createSetupContext(instance) : null)

    currentInstance = instance
    currentSuspense = parentSuspense

    // ! 执行 setup 函数
    const setupResult = callWithErrorHandling(
      setup,
      instance,
      ErrorCodes.SETUP_FUNCTION,
      [propsProxy, setupContext] // ! 传入 props 和上下文参数
    )
    currentInstance = null
    currentSuspense = null

    if (isPromise(setupResult)) {
      if (__FEATURE_SUSPENSE__) {
        // async setup returned Promise.
        // bail here and wait for re-entry.
        instance.asyncDep = setupResult
      } else if (__DEV__) {
        warn(
          `setup() returned a Promise, but the version of Vue you are using ` +
            `does not support it yet.`
        )
      }
    } else {
      handleSetupResult(instance, setupResult, parentSuspense) // ! 处理 setup 结果
    }
  } else {
    finishComponentSetup(instance, parentSuspense) // ! 完成组件 setup
  }
}

// ! 处理 setup 结果 -> 生成渲染函数和渲染上下文
export function handleSetupResult(
  instance: ComponentInternalInstance,
  setupResult: unknown,
  parentSuspense: SuspenseBoundary | null
) {
  if (isFunction(setupResult)) {
    // setup returned an inline render function
    instance.render = setupResult as RenderFunction // ! 赋值为渲染函数
  } else if (isObject(setupResult)) {
    if (__DEV__ && isVNode(setupResult)) {
      warn(
        `setup() should not return VNodes directly - ` +
          `return a render function instead.`
      )
    }
    // setup returned bindings.
    // assuming a render function compiled from template is present.
    instance.renderContext = reactive(setupResult) // ! 赋值为渲染上下文 -> 转换成响应式数据
  } else if (__DEV__ && setupResult !== undefined) {
    warn(
      `setup() should return an object. Received: ${
        setupResult === null ? 'null' : typeof setupResult
      }`
    )
  }
  finishComponentSetup(instance, parentSuspense) // ! 完成 setup
}

type CompileFunction = (
  template: string | object,
  options?: CompilerOptions
) => RenderFunction

let compile: CompileFunction | undefined

// exported method uses any to avoid d.ts relying on the compiler types.
export function registerRuntimeCompiler(_compile: any) {
  compile = _compile
}

// ! 完成组件 setup
function finishComponentSetup(
  instance: ComponentInternalInstance,
  parentSuspense: SuspenseBoundary | null
) {
  const Component = instance.type as ComponentOptions

  // ! 生成 render
  if (!instance.render) {
    if (__RUNTIME_COMPILE__ && Component.template && !Component.render) {
      // __RUNTIME_COMPILE__ ensures `compile` is provided
      Component.render = compile!(Component.template, {
        isCustomElement: instance.appContext.config.isCustomElement || NO
      })
      // mark the function as runtime compiled
      ;(Component.render as RenderFunction).isRuntimeCompiled = true
    }

    if (__DEV__ && !Component.render) {
      /* istanbul ignore if */
      if (!__RUNTIME_COMPILE__ && Component.template) {
        warn(
          `Component provides template but the build of Vue you are running ` +
            `does not support runtime template compilation. Either use the ` +
            `full build or pre-compile the template using Vue CLI.`
        )
      } else {
        warn(
          `Component is missing${
            __RUNTIME_COMPILE__ ? ` template or` : ``
          } render function.`
        )
      }
    }

    instance.render = (Component.render || NOOP) as RenderFunction

    // for runtime-compiled render functions using `with` blocks, the render
    // proxy used needs a different `has` handler which is more performant and
    // also only allows a whitelist of globals to fallthrough.
    if (__RUNTIME_COMPILE__ && instance.render.isRuntimeCompiled) {
      instance.withProxy = new Proxy(
        instance,
        runtimeCompiledRenderProxyHandlers
      )
    }
  }

  // support for 2.x options
  if (__FEATURE_OPTIONS__) {
    currentInstance = instance
    currentSuspense = parentSuspense
    applyOptions(instance, Component)
    currentInstance = null
    currentSuspense = null
  }

  if (instance.renderContext === EMPTY_OBJ) {
    instance.renderContext = reactive({})
  }
}

// used to identify a setup context proxy
export const SetupProxySymbol = Symbol()

const SetupProxyHandlers: { [key: string]: ProxyHandler<any> } = {}
;['attrs', 'slots'].forEach((type: string) => {
  SetupProxyHandlers[type] = {
    get: (instance, key) => {
      if (__DEV__) {
        markAttrsAccessed()
      }
      return instance[type][key]
    },
    has: (instance, key) => key === SetupProxySymbol || key in instance[type],
    ownKeys: instance => Reflect.ownKeys(instance[type]),
    // this is necessary for ownKeys to work properly
    getOwnPropertyDescriptor: (instance, key) =>
      Reflect.getOwnPropertyDescriptor(instance[type], key),
    set: () => false,
    deleteProperty: () => false
  }
})

// ! 生成启动上下文
function createSetupContext(instance: ComponentInternalInstance): SetupContext {
  const context = {
    // attrs & slots are non-reactive, but they need to always expose
    // the latest values (instance.xxx may get replaced during updates) so we
    // need to expose them through a proxy
    attrs: new Proxy(instance, SetupProxyHandlers.attrs),
    slots: new Proxy(instance, SetupProxyHandlers.slots),
    emit: instance.emit
  }
  return __DEV__ ? Object.freeze(context) : context
}<|MERGE_RESOLUTION|>--- conflicted
+++ resolved
@@ -73,12 +73,7 @@
   ERROR_CAPTURED = 'ec'
 }
 
-<<<<<<< HEAD
-// ! 事件派发
-export type Emit = (event: string, ...args: unknown[]) => void
-=======
 export type Emit = (event: string, ...args: unknown[]) => any[]
->>>>>>> 963c71a7
 
 // ! 组件上下文接口
 export interface SetupContext {
