--- conflicted
+++ resolved
@@ -383,17 +383,10 @@
         )
       }
     } else {
-<<<<<<< HEAD
-      handleSetupResult(instance, setupResult, parentSuspense) // ! 处理 setup 结果
-    }
-  } else {
-    finishComponentSetup(instance, parentSuspense) // ! 完成组件 setup
-=======
       handleSetupResult(instance, setupResult, parentSuspense, isSSR)
     }
   } else {
     finishComponentSetup(instance, parentSuspense, isSSR)
->>>>>>> c75388d5
   }
 }
 
@@ -424,11 +417,7 @@
       }`
     )
   }
-<<<<<<< HEAD
-  finishComponentSetup(instance, parentSuspense) // ! 完成 setup
-=======
   finishComponentSetup(instance, parentSuspense, isSSR)
->>>>>>> c75388d5
 }
 
 type CompileFunction = (
@@ -451,17 +440,12 @@
 ) {
   const Component = instance.type as ComponentOptions
 
-<<<<<<< HEAD
-  // ! 生成 render
-  if (!instance.render) {
-=======
   // template / render function normalization
   if (__NODE_JS__ && isSSR) {
     if (Component.render) {
       instance.render = Component.render as RenderFunction
     }
   } else if (!instance.render) {
->>>>>>> c75388d5
     if (__RUNTIME_COMPILE__ && Component.template && !Component.render) {
       // __RUNTIME_COMPILE__ ensures `compile` is provided
       Component.render = compile!(Component.template, {
