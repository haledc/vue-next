--- conflicted
+++ resolved
@@ -181,12 +181,8 @@
 
 const emptyAppContext = createAppContext()
 
-<<<<<<< HEAD
-// ! 创建组件实例 -> 实例对象
-=======
 let uid = 0
 
->>>>>>> c409d4f2
 export function createComponentInstance(
   vnode: VNode,
   parent: ComponentInternalInstance | null,
