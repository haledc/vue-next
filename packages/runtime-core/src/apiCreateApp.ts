--- conflicted
+++ resolved
@@ -113,12 +113,9 @@
   rootProps?: Data | null
 ) => App<HostElement>
 
-<<<<<<< HEAD
+let uid = 0
+
 // ! 生成 createApp 方法
-=======
-let uid = 0
-
->>>>>>> 4386653e
 export function createAppAPI<HostElement>(
   render: RootRenderFunction,
   hydrate?: RootHydrateFunction
