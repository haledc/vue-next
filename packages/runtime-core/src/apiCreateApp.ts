import {
  Component,
  Data,
  validateComponentName,
  PublicAPIComponent
} from './component'
import { ComponentOptions } from './apiOptions'
import { ComponentPublicInstance } from './componentProxy'
import { Directive, validateDirectiveName } from './directives'
import { RootRenderFunction } from './renderer'
import { InjectionKey } from './apiInject'
import { isFunction, NO, isObject } from '@vue/shared'
import { warn } from './warning'
import { createVNode, cloneVNode, VNode } from './vnode'

// ! App 接口
export interface App<HostElement = any> {
  config: AppConfig
  use(plugin: Plugin, ...options: any[]): this
  mixin(mixin: ComponentOptions): this
  component(name: string): Component | undefined
  component(name: string, component: Component): this
  directive(name: string): Directive | undefined
  directive(name: string, directive: Directive): this
  mount(
    rootContainer: HostElement | string,
    isHydrate?: boolean
  ): ComponentPublicInstance
  unmount(rootContainer: HostElement | string): void
  provide<T>(key: InjectionKey<T> | string, value: T): this

  // internal. We need to expose these for the server-renderer
  _component: Component
  _props: Data | null
  _container: HostElement | null
  _context: AppContext
}

// ! App 配置接口
export interface AppConfig {
  devtools: boolean
  performance: boolean
  readonly isNativeTag?: (tag: string) => boolean
  isCustomElement?: (tag: string) => boolean
  errorHandler?: (
    err: Error,
    instance: ComponentPublicInstance | null,
    info: string
  ) => void
  warnHandler?: (
    msg: string,
    instance: ComponentPublicInstance | null,
    trace: string
  ) => void
}

// ! App 上下文接口
export interface AppContext {
  config: AppConfig
  mixins: ComponentOptions[]
  components: Record<string, Component>
  directives: Record<string, Directive>
  provides: Record<string | symbol, any>
  reload?: () => void // HMR only
}

type PluginInstallFunction = (app: App, ...options: any[]) => any

// ! 插件
export type Plugin =
  | PluginInstallFunction & { install?: PluginInstallFunction }
  | {
      install: PluginInstallFunction
    }

// ! 创建 App 上下文 -> 生成初始配置
export function createAppContext(): AppContext {
  return {
    config: {
      devtools: true,
      performance: false,
      isNativeTag: NO,
      isCustomElement: NO,
      errorHandler: undefined,
      warnHandler: undefined
    },
    mixins: [],
    components: {},
    directives: {},
    provides: {}
  }
}

export type CreateAppFunction<HostElement> = (
  rootComponent: PublicAPIComponent,
  rootProps?: Data | null
) => App<HostElement>

export function createAppAPI<HostNode, HostElement>(
  render: RootRenderFunction<HostNode, HostElement>,
  hydrate?: (vnode: VNode, container: Element) => void
): CreateAppFunction<HostElement> {
  return function createApp(rootComponent: Component, rootProps = null) {
    if (rootProps != null && !isObject(rootProps)) {
      __DEV__ && warn(`root props passed to app.mount() must be an object.`)
      rootProps = null
    }

    const context = createAppContext()
    const installedPlugins = new Set()

    let isMounted = false

    const app: App = {
      _component: rootComponent,
      _props: rootProps,
      _container: null,
      _context: context,

      get config() {
        return context.config
      },

      set config(v) {
        if (__DEV__) {
          warn(
            `app.config cannot be replaced. Modify individual options instead.`
          )
        }
      },

      // ! 安装插件
      use(plugin: Plugin, ...options: any[]) {
        if (installedPlugins.has(plugin)) {
          __DEV__ && warn(`Plugin has already been applied to target app.`)
        } else if (plugin && isFunction(plugin.install)) {
          installedPlugins.add(plugin)
          plugin.install(app, ...options)
        } else if (isFunction(plugin)) {
          installedPlugins.add(plugin)
          plugin(app, ...options)
        } else if (__DEV__) {
          warn(
            `A plugin must either be a function or an object with an "install" ` +
              `function.`
          )
        }
        return app
      },

      // ! 混入 -> 添加 mixin
      mixin(mixin: ComponentOptions) {
        if (__FEATURE_OPTIONS__) {
          if (!context.mixins.includes(mixin)) {
            context.mixins.push(mixin)
          } else if (__DEV__) {
            warn(
              'Mixin has already been applied to target app' +
                (mixin.name ? `: ${mixin.name}` : '')
            )
          }
        } else if (__DEV__) {
          warn('Mixins are only available in builds supporting Options API')
        }
        return app
      },

<<<<<<< HEAD
      // ! 注册组件
      component(name: string, component?: Component): any {
=======
      component(name: string, component?: PublicAPIComponent): any {
>>>>>>> 57ee5df3
        if (__DEV__) {
          validateComponentName(name, context.config)
        }
        if (!component) {
          return context.components[name]
        }
        if (__DEV__ && context.components[name]) {
          warn(`Component "${name}" has already been registered in target app.`)
        }
        context.components[name] = component as Component
        return app
      },

      // ! 注册指令
      directive(name: string, directive?: Directive) {
        if (__DEV__) {
          validateDirectiveName(name)
        }

        if (!directive) {
          return context.directives[name] as any
        }
        if (__DEV__ && context.directives[name]) {
          warn(`Directive "${name}" has already been registered in target app.`)
        }
        context.directives[name] = directive
        return app
      },

<<<<<<< HEAD
      // ! 挂载根组件
      mount(rootContainer: HostElement): any {
=======
      mount(rootContainer: HostElement, isHydrate?: boolean): any {
>>>>>>> 57ee5df3
        if (!isMounted) {
          const vnode = createVNode(rootComponent, rootProps)
          // store app context on the root VNode.
          // this will be set on the root instance on initial mount.
          vnode.appContext = context

          // HMR root reload
          if (__BUNDLER__ && __DEV__) {
            context.reload = () => {
              render(cloneVNode(vnode), rootContainer)
            }
          }

          if (isHydrate && hydrate) {
            hydrate(vnode, rootContainer as any)
          } else {
            render(vnode, rootContainer)
          }
          isMounted = true
          app._container = rootContainer
          return vnode.component!.proxy
        } else if (__DEV__) {
          warn(
            `App has already been mounted. Create a new app instance instead.`
          )
        }
      },

      unmount() {
        if (isMounted) {
          render(null, app._container)
        } else if (__DEV__) {
          warn(`Cannot unmount an app that is not mounted.`)
        }
      },

      provide(key, value) {
        if (__DEV__ && key in context.provides) {
          warn(
            `App already provides property with key "${key}". ` +
              `It will be overwritten with the new value.`
          )
        }
        // TypeScript doesn't allow symbols as index type
        // https://github.com/Microsoft/TypeScript/issues/24587
        context.provides[key as string] = value

        return app
      }
    }

    return app
  }
}<|MERGE_RESOLUTION|>--- conflicted
+++ resolved
@@ -165,12 +165,7 @@
         return app
       },
 
-<<<<<<< HEAD
-      // ! 注册组件
-      component(name: string, component?: Component): any {
-=======
       component(name: string, component?: PublicAPIComponent): any {
->>>>>>> 57ee5df3
         if (__DEV__) {
           validateComponentName(name, context.config)
         }
@@ -200,12 +195,7 @@
         return app
       },
 
-<<<<<<< HEAD
-      // ! 挂载根组件
-      mount(rootContainer: HostElement): any {
-=======
       mount(rootContainer: HostElement, isHydrate?: boolean): any {
->>>>>>> 57ee5df3
         if (!isMounted) {
           const vnode = createVNode(rootComponent, rootProps)
           // store app context on the root VNode.
