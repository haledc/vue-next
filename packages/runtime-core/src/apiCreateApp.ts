--- conflicted
+++ resolved
@@ -209,14 +209,10 @@
         }
       },
 
-<<<<<<< HEAD
-      // ! 设置根 provide
-=======
       unmount(rootContainer: HostElement) {
         render(null, rootContainer)
       },
 
->>>>>>> 2b4d0d65
       provide(key, value) {
         if (__DEV__ && key in context.provides) {
           warn(
