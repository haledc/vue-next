--- conflicted
+++ resolved
@@ -37,9 +37,6 @@
   _context: AppContext
 }
 
-<<<<<<< HEAD
-// ! App 配置接口
-=======
 export type OptionMergeFunction = (
   to: unknown,
   from: unknown,
@@ -47,7 +44,6 @@
   key: string
 ) => any
 
->>>>>>> 394fd4c6
 export interface AppConfig {
   // @private
   readonly isNativeTag?: (tag: string) => boolean
