--- conflicted
+++ resolved
@@ -106,12 +106,8 @@
         }
       },
 
-<<<<<<< HEAD
       // ! 安装插件
-      use(plugin: Plugin) {
-=======
       use(plugin: Plugin, ...options: any[]) {
->>>>>>> 7df5e70c
         if (installedPlugins.has(plugin)) {
           __DEV__ && warn(`Plugin has already been applied to target app.`)
         } else if (isFunction(plugin)) {
