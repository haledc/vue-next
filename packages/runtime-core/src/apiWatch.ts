import {
  effect,
  stop,
  isRef,
  Ref,
  ComputedRef,
  ReactiveEffectOptions
} from '@vue/reactivity'
import { queueJob } from './scheduler'
import {
  EMPTY_OBJ,
  isObject,
  isArray,
  isFunction,
  isString,
  hasChanged,
  NOOP
} from '@vue/shared'
import { recordEffect } from './apiReactivity'
import {
  currentInstance,
  ComponentInternalInstance,
  currentSuspense,
  Data,
  isInSSRComponentSetup
} from './component'
import {
  ErrorCodes,
  callWithErrorHandling,
  callWithAsyncErrorHandling
} from './errorHandling'
import { onBeforeUnmount } from './apiLifecycle'
import { queuePostRenderEffect } from './renderer'
import { warn } from './warning'

export type WatchEffect = (onCleanup: CleanupRegistrator) => void

export type WatchSource<T = any> = Ref<T> | ComputedRef<T> | (() => T)

export type WatchCallback<T = any> = (
  value: T,
  oldValue: T,
  onCleanup: CleanupRegistrator
) => any

type MapSources<T> = {
  [K in keyof T]: T[K] extends WatchSource<infer V> ? V : never
}

export type CleanupRegistrator = (invalidate: () => void) => void

export interface WatchOptions {
  lazy?: boolean
  flush?: 'pre' | 'post' | 'sync'
  deep?: boolean
  onTrack?: ReactiveEffectOptions['onTrack']
  onTrigger?: ReactiveEffectOptions['onTrigger']
}

export type StopHandle = () => void

const invoke = (fn: Function) => fn()

// initial value for watchers to trigger on undefined initial values
const INITIAL_WATCHER_VALUE = {}

// overload #1: simple effect
export function watch(effect: WatchEffect, options?: WatchOptions): StopHandle

// overload #2: single source + cb
export function watch<T>(
  source: WatchSource<T>,
  cb: WatchCallback<T>,
  options?: WatchOptions
): StopHandle

// overload #3: array of multiple sources + cb
// Readonly constraint helps the callback to correctly infer value types based
// on position in the source array. Otherwise the values will get a union type
// of all possible value types.
export function watch<T extends Readonly<WatchSource<unknown>[]>>(
  sources: T,
  cb: WatchCallback<MapSources<T>>,
  options?: WatchOptions
): StopHandle

// implementation
export function watch<T = any>(
  effectOrSource: WatchSource<T> | WatchSource<T>[] | WatchEffect,
  cbOrOptions?: WatchCallback<T> | WatchOptions,
  options?: WatchOptions
): StopHandle {
  if (isInSSRComponentSetup && !(options && options.flush === 'sync')) {
    // component watchers during SSR are no-op
    return NOOP
  } else if (isFunction(cbOrOptions)) {
    // effect callback as 2nd argument - this is a source watcher
    return doWatch(effectOrSource, cbOrOptions, options)
  } else {
    // 2nd argument is either missing or an options object
    // - this is a simple effect watcher
    return doWatch(effectOrSource, null, cbOrOptions)
  }
}

// ! 执行观察的方法
function doWatch(
  source: WatchSource | WatchSource[] | WatchEffect,
  cb: WatchCallback | null,
  { lazy, deep, flush, onTrack, onTrigger }: WatchOptions = EMPTY_OBJ
): StopHandle {
  const instance = currentInstance
  const suspense = currentSuspense

  // ! 提取 getter
  let getter: () => any
  // ! 监听数组类型的 source, 返回数组类型的值
  if (isArray(source)) {
    getter = () =>
      source.map(
        s =>
          isRef(s)
            ? s.value
            : callWithErrorHandling(s, instance, ErrorCodes.WATCH_GETTER)
      )
  } else if (isRef(source)) {
    getter = () => source.value
  } else if (cb) {
    // getter with cb
    getter = () =>
      callWithErrorHandling(source, instance, ErrorCodes.WATCH_GETTER)
  } else {
    // no cb -> simple effect
    getter = () => {
      if (instance && instance.isUnmounted) {
        return
      }
      if (cleanup) {
        cleanup()
      }
      return callWithErrorHandling(
        source,
        instance,
        ErrorCodes.WATCH_CALLBACK,
        [registerCleanup]
      )
    }
  }

  // ! 深度观察
  if (deep) {
    const baseGetter = getter
    getter = () => traverse(baseGetter())
  }

  let cleanup: Function
  const registerCleanup: CleanupRegistrator = (fn: () => void) => {
    cleanup = runner.options.onStop = () => {
      callWithErrorHandling(fn, instance, ErrorCodes.WATCH_CLEANUP)
    }
  }

<<<<<<< HEAD
  let oldValue = isArray(source) ? [] : undefined // ! 初始旧值
=======
  let oldValue = isArray(source) ? [] : INITIAL_WATCHER_VALUE
>>>>>>> 7a63103a
  const applyCb = cb
    ? () => {
        if (instance && instance.isUnmounted) {
          return
        }
        const newValue = runner() // ! 执行 effect 获取新值
        if (deep || hasChanged(newValue, oldValue)) {
          // cleanup before running cb again
          if (cleanup) {
            cleanup()
          }
          callWithAsyncErrorHandling(cb, instance, ErrorCodes.WATCH_CALLBACK, [
            newValue,
            // pass undefined as the old value when it's changed for the first time
            oldValue === INITIAL_WATCHER_VALUE ? undefined : oldValue,
            registerCleanup
          ])
          oldValue = newValue // ! 执行后更新旧值
        }
      }
    : void 0

  let scheduler: (job: () => any) => void

  if (flush === 'sync') {
    scheduler = invoke
  } else if (flush === 'pre') {
    scheduler = job => {
      if (!instance || instance.vnode.el != null) {
        queueJob(job)
      } else {
        // with 'pre' option, the first call must happen before
        // the component is mounted so it is called synchronously.
        job()
      }
    }
  } else {
    scheduler = job => {
      queuePostRenderEffect(job, suspense)
    }
  }

  // ! 执行器 -> effect
  const runner = effect(getter, {
    lazy: true,
    // so it runs before component update effects in pre flush mode
    computed: true,
    onTrack,
    onTrigger,
    scheduler: applyCb ? () => scheduler(applyCb) : scheduler
  })

  if (lazy && cb) {
    oldValue = runner()
  } else {
    if (__DEV__ && lazy && !cb) {
      warn(
        `watch() lazy option is only respected when using the ` +
          `watch(getter, callback) signature.`
      )
    }
    if (applyCb) {
      scheduler(applyCb)
    } else {
      scheduler(runner)
    }
  }

  recordEffect(runner)

  // ! 返回一个执行后会停止观察的函数
  return () => {
    stop(runner)
    if (instance) {
      const effects = instance.effects!
      const index = effects.indexOf(runner)
      if (index > -1) {
        effects.splice(index, 1)
      }
    }
  }
}

// this.$watch
export function instanceWatch(
  this: ComponentInternalInstance,
  source: string | Function,
  cb: Function,
  options?: WatchOptions
): StopHandle {
  const ctx = this.proxy as Data
  const getter = isString(source) ? () => ctx[source] : source.bind(ctx)
  const stop = watch(getter, cb.bind(ctx), options)
  onBeforeUnmount(stop, this)
  return stop
}

// ! 追踪子级 -> 实现深度观察的方法
function traverse(value: unknown, seen: Set<unknown> = new Set()) {
  if (!isObject(value) || seen.has(value)) {
    return
  }
  seen.add(value)
  if (isArray(value)) {
    for (let i = 0; i < value.length; i++) {
      traverse(value[i], seen)
    }
  } else if (value instanceof Map) {
    value.forEach((v, key) => {
      // to register mutation dep for existing keys
      traverse(value.get(key), seen)
    })
  } else if (value instanceof Set) {
    value.forEach(v => {
      traverse(v, seen)
    })
  } else {
    for (const key in value) {
      traverse(value[key], seen)
    }
  }
  return value
}<|MERGE_RESOLUTION|>--- conflicted
+++ resolved
@@ -160,11 +160,7 @@
     }
   }
 
-<<<<<<< HEAD
-  let oldValue = isArray(source) ? [] : undefined // ! 初始旧值
-=======
   let oldValue = isArray(source) ? [] : INITIAL_WATCHER_VALUE
->>>>>>> 7a63103a
   const applyCb = cb
     ? () => {
         if (instance && instance.isUnmounted) {
