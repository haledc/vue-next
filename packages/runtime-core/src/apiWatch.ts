import {
  effect,
  stop,
  isRef,
  Ref,
  ComputedRef,
  ReactiveEffectOptions
} from '@vue/reactivity'
import { queueJob } from './scheduler'
import {
  EMPTY_OBJ,
  isObject,
  isArray,
  isFunction,
  isString,
  hasChanged
} from '@vue/shared'
import { recordEffect } from './apiReactivity'
import {
  currentInstance,
  ComponentInternalInstance,
  currentSuspense
} from './component'
import {
  ErrorCodes,
  callWithErrorHandling,
  callWithAsyncErrorHandling
} from './errorHandling'
import { onBeforeUnmount } from './apiLifecycle'
import { queuePostRenderEffect } from './createRenderer'

export type WatchHandler<T = any> = (
  value: T,
  oldValue: T,
  onCleanup: CleanupRegistrator
) => any

export interface WatchOptions {
  lazy?: boolean
  flush?: 'pre' | 'post' | 'sync'
  deep?: boolean
  onTrack?: ReactiveEffectOptions['onTrack']
  onTrigger?: ReactiveEffectOptions['onTrigger']
}

type StopHandle = () => void

type WatcherSource<T = any> = Ref<T> | ComputedRef<T> | (() => T)

type MapSources<T> = {
  [K in keyof T]: T[K] extends WatcherSource<infer V> ? V : never
}

export type CleanupRegistrator = (invalidate: () => void) => void

type SimpleEffect = (onCleanup: CleanupRegistrator) => void

const invoke = (fn: Function) => fn()

// overload #1: simple effect
export function watch(effect: SimpleEffect, options?: WatchOptions): StopHandle

// overload #2: single source + cb
export function watch<T>(
  source: WatcherSource<T>,
  cb: WatchHandler<T>,
  options?: WatchOptions
): StopHandle

// overload #3: array of multiple sources + cb
<<<<<<< HEAD
export function watch<T extends WatcherSource<unknown>[]>(
=======
export function watch<T extends Readonly<WatcherSource<unknown>[]>>(
>>>>>>> e2917fef
  sources: T,
  cb: WatchHandler<MapSources<T>>,
  options?: WatchOptions
): StopHandle

// implementation
export function watch<T = any>(
  effectOrSource: WatcherSource<T> | WatcherSource<T>[] | SimpleEffect,
  cbOrOptions?: WatchHandler<T> | WatchOptions,
  options?: WatchOptions
): StopHandle {
  if (isFunction(cbOrOptions)) {
    // effect callback as 2nd argument - this is a source watcher
    return doWatch(effectOrSource, cbOrOptions, options)
  } else {
    // 2nd argument is either missing or an options object
    // - this is a simple effect watcher
    return doWatch(effectOrSource, null, cbOrOptions)
  }
}

function doWatch(
  source: WatcherSource | WatcherSource[] | SimpleEffect,
  cb: WatchHandler | null,
  { lazy, deep, flush, onTrack, onTrigger }: WatchOptions = EMPTY_OBJ
): StopHandle {
  const instance = currentInstance
  const suspense = currentSuspense

  let getter: () => any
  if (isArray(source)) {
    getter = () =>
      source.map(
        s =>
          isRef(s)
            ? s.value
            : callWithErrorHandling(s, instance, ErrorCodes.WATCH_GETTER)
      )
  } else if (isRef(source)) {
    getter = () => source.value
  } else if (cb) {
    // getter with cb
    getter = () =>
      callWithErrorHandling(source, instance, ErrorCodes.WATCH_GETTER)
  } else {
    // no cb -> simple effect
    getter = () => {
      if (instance && instance.isUnmounted) {
        return
      }
      if (cleanup) {
        cleanup()
      }
      return callWithErrorHandling(
        source,
        instance,
        ErrorCodes.WATCH_CALLBACK,
        [registerCleanup]
      )
    }
  }

  if (deep) {
    const baseGetter = getter
    getter = () => traverse(baseGetter())
  }

  let cleanup: Function
  const registerCleanup: CleanupRegistrator = (fn: () => void) => {
    // TODO wrap the cleanup fn for error handling
    cleanup = runner.onStop = () => {
      callWithErrorHandling(fn, instance, ErrorCodes.WATCH_CLEANUP)
    }
  }

  let oldValue = isArray(source) ? [] : undefined
  const applyCb = cb
    ? () => {
        if (instance && instance.isUnmounted) {
          return
        }
        const newValue = runner()
        if (deep || hasChanged(newValue, oldValue)) {
          // cleanup before running cb again
          if (cleanup) {
            cleanup()
          }
          callWithAsyncErrorHandling(cb, instance, ErrorCodes.WATCH_CALLBACK, [
            newValue,
            oldValue,
            registerCleanup
          ])
          oldValue = newValue
        }
      }
    : void 0

  let scheduler: (job: () => any) => void
  if (flush === 'sync') {
    scheduler = invoke
  } else if (flush === 'pre') {
    scheduler = job => {
      if (!instance || instance.vnode.el != null) {
        queueJob(job)
      } else {
        // with 'pre' option, the first call must happen before
        // the component is mounted so it is called synchronously.
        job()
      }
    }
  } else {
    scheduler = job => {
      queuePostRenderEffect(job, suspense)
    }
  }

  const runner = effect(getter, {
    lazy: true,
    // so it runs before component update effects in pre flush mode
    computed: true,
    onTrack,
    onTrigger,
    scheduler: applyCb ? () => scheduler(applyCb) : scheduler
  })

  if (!lazy) {
    if (applyCb) {
      scheduler(applyCb)
    } else {
      scheduler(runner)
    }
  } else {
    oldValue = runner()
  }

  recordEffect(runner)
  return () => {
    stop(runner)
  }
}

// this.$watch
export function instanceWatch(
  this: ComponentInternalInstance,
  source: string | Function,
  cb: Function,
  options?: WatchOptions
): StopHandle {
  const ctx = this.renderProxy!
  const getter = isString(source) ? () => ctx[source] : source.bind(ctx)
  const stop = watch(getter, cb.bind(ctx), options)
  onBeforeUnmount(stop, this)
  return stop
}

function traverse(value: unknown, seen: Set<unknown> = new Set()) {
  if (!isObject(value) || seen.has(value)) {
    return
  }
  seen.add(value)
  if (isArray(value)) {
    for (let i = 0; i < value.length; i++) {
      traverse(value[i], seen)
    }
  } else if (value instanceof Map) {
    value.forEach((v, key) => {
      // to register mutation dep for existing keys
      traverse(value.get(key), seen)
    })
  } else if (value instanceof Set) {
    value.forEach(v => {
      traverse(v, seen)
    })
  } else {
    for (const key in value) {
      traverse(value[key], seen)
    }
  }
  return value
}<|MERGE_RESOLUTION|>--- conflicted
+++ resolved
@@ -68,11 +68,7 @@
 ): StopHandle
 
 // overload #3: array of multiple sources + cb
-<<<<<<< HEAD
-export function watch<T extends WatcherSource<unknown>[]>(
-=======
 export function watch<T extends Readonly<WatcherSource<unknown>[]>>(
->>>>>>> e2917fef
   sources: T,
   cb: WatchHandler<MapSources<T>>,
   options?: WatchOptions
