import {
  effect,
  stop,
  isRef,
  Ref,
  ComputedRef,
  ReactiveEffectOptions,
  isReactive
} from '@vue/reactivity'
import { queueJob, SchedulerJob } from './scheduler'
import {
  EMPTY_OBJ,
  isObject,
  isArray,
  isFunction,
  isString,
  hasChanged,
  NOOP,
  remove
} from '@vue/shared'
import {
  currentInstance,
  ComponentInternalInstance,
  isInSSRComponentSetup,
  recordInstanceBoundEffect
} from './component'
import {
  ErrorCodes,
  callWithErrorHandling,
  callWithAsyncErrorHandling
} from './errorHandling'
import { queuePostRenderEffect } from './renderer'
import { warn } from './warning'

export type WatchEffect = (onInvalidate: InvalidateCbRegistrator) => void

export type WatchSource<T = any> = Ref<T> | ComputedRef<T> | (() => T)

export type WatchCallback<V = any, OV = any> = (
  value: V,
  oldValue: OV,
  onInvalidate: InvalidateCbRegistrator
) => any

type MapSources<T> = {
  [K in keyof T]: T[K] extends WatchSource<infer V>
    ? V
    : T[K] extends object ? T[K] : never
}

type MapOldSources<T, Immediate> = {
  [K in keyof T]: T[K] extends WatchSource<infer V>
    ? Immediate extends true ? (V | undefined) : V
    : T[K] extends object
      ? Immediate extends true ? (T[K] | undefined) : T[K]
      : never
}

type InvalidateCbRegistrator = (cb: () => void) => void

export interface WatchOptionsBase {
  flush?: 'pre' | 'post' | 'sync'
  onTrack?: ReactiveEffectOptions['onTrack']
  onTrigger?: ReactiveEffectOptions['onTrigger']
}

export interface WatchOptions<Immediate = boolean> extends WatchOptionsBase {
  immediate?: Immediate
  deep?: boolean
}

export type WatchStopHandle = () => void

// Simple effect.
export function watchEffect(
  effect: WatchEffect,
  options?: WatchOptionsBase
): WatchStopHandle {
  return doWatch(effect, null, options)
}

// initial value for watchers to trigger on undefined initial values
const INITIAL_WATCHER_VALUE = {}

// overload #1: array of multiple sources + cb
// Readonly constraint helps the callback to correctly infer value types based
// on position in the source array. Otherwise the values will get a union type
// of all possible value types.
export function watch<
  T extends Readonly<Array<WatchSource<unknown> | object>>,
  Immediate extends Readonly<boolean> = false
>(
  sources: T,
  cb: WatchCallback<MapSources<T>, MapOldSources<T, Immediate>>,
  options?: WatchOptions<Immediate>
): WatchStopHandle

// overload #2: single source + cb
export function watch<T, Immediate extends Readonly<boolean> = false>(
  source: WatchSource<T>,
  cb: WatchCallback<T, Immediate extends true ? (T | undefined) : T>,
  options?: WatchOptions<Immediate>
): WatchStopHandle

// overload #3: watching reactive object w/ cb
export function watch<
  T extends object,
  Immediate extends Readonly<boolean> = false
>(
  source: T,
  cb: WatchCallback<T, Immediate extends true ? (T | undefined) : T>,
  options?: WatchOptions<Immediate>
): WatchStopHandle

// implementation
export function watch<T = any>(
  source: WatchSource<T> | WatchSource<T>[],
  cb: WatchCallback<T>,
  options?: WatchOptions
): WatchStopHandle {
  if (__DEV__ && !isFunction(cb)) {
    warn(
      `\`watch(fn, options?)\` signature has been moved to a separate API. ` +
        `Use \`watchEffect(fn, options?)\` instead. \`watch\` now only ` +
        `supports \`watch(source, cb, options?) signature.`
    )
  }
  return doWatch(source, cb, options)
}

// ! 执行观察的方法
function doWatch(
  source: WatchSource | WatchSource[] | WatchEffect,
  cb: WatchCallback | null,
  { immediate, deep, flush, onTrack, onTrigger }: WatchOptions = EMPTY_OBJ,
  instance = currentInstance
): WatchStopHandle {
  if (__DEV__ && !cb) {
    if (immediate !== undefined) {
      warn(
        `watch() "immediate" option is only respected when using the ` +
          `watch(source, callback, options?) signature.`
      )
    }
    if (deep !== undefined) {
      warn(
        `watch() "deep" option is only respected when using the ` +
          `watch(source, callback, options?) signature.`
      )
    }
  }

  const warnInvalidSource = (s: unknown) => {
    warn(
      `Invalid watch source: `,
      s,
      `A watch source can only be a getter/effect function, a ref, ` +
        `a reactive object, or an array of these types.`
    )
  }

  // ! 生成 getter
  let getter: () => any
  const isRefSource = isRef(source)
  if (isRefSource) {
    getter = () => (source as Ref).value
  } else if (isReactive(source)) {
    getter = () => source
    deep = true
  } else if (isArray(source)) {
    getter = () =>
      source.map(s => {
        if (isRef(s)) {
          return s.value
        } else if (isReactive(s)) {
          return traverse(s)
        } else if (isFunction(s)) {
          return callWithErrorHandling(s, instance, ErrorCodes.WATCH_GETTER)
        } else {
          __DEV__ && warnInvalidSource(s)
        }
      })
  } else if (isFunction(source)) {
    if (cb) {
      // getter with cb
      getter = () =>
        callWithErrorHandling(source, instance, ErrorCodes.WATCH_GETTER)
    } else {
      // no cb -> simple effect
      getter = () => {
        if (instance && instance.isUnmounted) {
          return
        }
        if (cleanup) {
          cleanup()
        }
        return callWithErrorHandling(
          source,
          instance,
          ErrorCodes.WATCH_CALLBACK,
          [onInvalidate]
        )
      }
    }
  } else {
    getter = NOOP
    __DEV__ && warnInvalidSource(source)
  }

  if (cb && deep) {
    const baseGetter = getter
    getter = () => traverse(baseGetter()) // ! 深度追踪
  }

  let cleanup: () => void
  const onInvalidate: InvalidateCbRegistrator = (fn: () => void) => {
    cleanup = runner.options.onStop = () => {
      callWithErrorHandling(fn, instance, ErrorCodes.WATCH_CLEANUP)
    }
  }

  // in SSR there is no need to setup an actual effect, and it should be noop
  // unless it's eager
  if (__NODE_JS__ && isInSSRComponentSetup) {
    if (!cb) {
      getter()
    } else if (immediate) {
      callWithAsyncErrorHandling(cb, instance, ErrorCodes.WATCH_CALLBACK, [
        getter(),
        undefined,
        onInvalidate
      ])
    }
    return NOOP
  }

  let oldValue = isArray(source) ? [] : INITIAL_WATCHER_VALUE
  const job: SchedulerJob = () => {
    if (!runner.active) {
      return
    }
    if (cb) {
      // watch(source, cb)
      const newValue = runner()
      if (deep || isRefSource || hasChanged(newValue, oldValue)) {
        // cleanup before running cb again
        if (cleanup) {
          cleanup()
        }
        callWithAsyncErrorHandling(cb, instance, ErrorCodes.WATCH_CALLBACK, [
          newValue,
          // pass undefined as the old value when it's changed for the first time
          oldValue === INITIAL_WATCHER_VALUE ? undefined : oldValue,
          onInvalidate
        ])
        oldValue = newValue
      }
    } else {
      // watchEffect
      runner()
    }
  }

<<<<<<< HEAD
  // ! 设置调度器
=======
  // important: mark the job as a watcher callback so that scheduler knows it
  // it is allowed to self-trigger (#1727)
  job.cb = !!cb

>>>>>>> 11ed2103
  let scheduler: (job: () => any) => void

  if (flush === 'sync') {
    scheduler = job
  } else if (flush === 'pre') {
    // ensure it's queued before component updates (which have positive ids)
    job.id = -1
    scheduler = () => {
      if (!instance || instance.isMounted) {
        queueJob(job)
      } else {
        // with 'pre' option, the first call must happen before
        // the component is mounted so it is called synchronously.
        job()
      }
    }
  } else {
    scheduler = () => queuePostRenderEffect(job, instance && instance.suspense)
  }

  // ! 生成 effect
  const runner = effect(getter, {
    lazy: true,
    onTrack,
    onTrigger,
    scheduler
  })

  recordInstanceBoundEffect(runner)

  // initial run
  if (cb) {
    if (immediate) {
      job()
    } else {
      oldValue = runner()
    }
  } else {
    runner()
  }

  return () => {
    stop(runner)
    if (instance) {
      remove(instance.effects!, runner)
    }
  }
}

// this.$watch
export function instanceWatch(
  this: ComponentInternalInstance,
  source: string | Function,
  cb: Function,
  options?: WatchOptions
): WatchStopHandle {
  const publicThis = this.proxy as any
  const getter = isString(source)
    ? () => publicThis[source]
    : source.bind(publicThis)
  return doWatch(getter, cb.bind(publicThis), options, this)
}

// ! 追踪子级 -> 实现深度观察的方法
function traverse(value: unknown, seen: Set<unknown> = new Set()) {
  if (!isObject(value) || seen.has(value)) {
    return value
  }
  seen.add(value)
  if (isArray(value)) {
    for (let i = 0; i < value.length; i++) {
      traverse(value[i], seen)
    }
  } else if (value instanceof Map) {
    value.forEach((v, key) => {
      // to register mutation dep for existing keys
      traverse(value.get(key), seen)
    })
  } else if (value instanceof Set) {
    value.forEach(v => {
      traverse(v, seen)
    })
  } else {
    for (const key in value) {
      traverse(value[key], seen)
    }
  }
  return value
}<|MERGE_RESOLUTION|>--- conflicted
+++ resolved
@@ -261,14 +261,11 @@
     }
   }
 
-<<<<<<< HEAD
-  // ! 设置调度器
-=======
   // important: mark the job as a watcher callback so that scheduler knows it
   // it is allowed to self-trigger (#1727)
   job.cb = !!cb
 
->>>>>>> 11ed2103
+  // ! 设置调度器
   let scheduler: (job: () => any) => void
 
   if (flush === 'sync') {
