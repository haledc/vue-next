--- conflicted
+++ resolved
@@ -129,9 +129,6 @@
   return result
 }
 
-<<<<<<< HEAD
-// ! 判断是否更新组件
-=======
 function isElementRoot(vnode: VNode) {
   return (
     vnode.shapeFlag & ShapeFlags.COMPONENT ||
@@ -140,7 +137,7 @@
   )
 }
 
->>>>>>> e861c6da
+// ! 判断是否更新组件
 export function shouldUpdateComponent(
   prevVNode: VNode,
   nextVNode: VNode,
