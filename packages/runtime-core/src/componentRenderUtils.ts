--- conflicted
+++ resolved
@@ -356,16 +356,12 @@
   return false
 }
 
-<<<<<<< HEAD
 // ! 判断属性是否变化
-function hasPropsChanged(prevProps: Data, nextProps: Data): boolean {
-=======
 function hasPropsChanged(
   prevProps: Data,
   nextProps: Data,
   emitsOptions: ComponentInternalInstance['emitsOptions']
 ): boolean {
->>>>>>> f2ef7d7c
   const nextKeys = Object.keys(nextProps)
   if (nextKeys.length !== Object.keys(prevProps).length) {
     return true
