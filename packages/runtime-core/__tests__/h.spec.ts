--- conflicted
+++ resolved
@@ -57,65 +57,4 @@
       })
     )
   })
-<<<<<<< HEAD
-}
-
-describe('renderer: h', testH)
-
-describe('renderer: transformHArgs', () => {
-  describe('no-op pass-through', () => {
-    beforeAll(() => {
-      transformHArgs((hArgs: unknown[]) => hArgs)
-    })
-
-    afterAll(resetTransformHArgs)
-
-    testH()
-  })
-
-  describe('args is used directly, without merging', () => {
-    beforeAll(() => {
-      transformHArgs(() => ['h1', 'Hello World'])
-    })
-
-    afterAll(resetTransformHArgs)
-
-    test('nodes become an h1 with text inside', () => {
-      expect(h('div')).toMatchObject(createVNode('h1', null, 'Hello World'))
-    })
-
-    test('resetting transformHArgs turns things back to normal', () => {
-      expect(h('div')).toMatchObject(createVNode('h1', null, 'Hello World'))
-      resetTransformHArgs()
-      expect(h('div')).toMatchObject(createVNode('div'))
-    })
-  })
-
-  test('receives component instance as the 2nd arg', () => {
-    transformHArgs((_: unknown[], instance: ComponentInternalInstance) => {
-      return ['h1', instance.type.name] // <h1>{{ name }}</h1>
-    })
-
-    const vm = createApp({
-      // this will be the name of the component in the h1
-      name: 'Root Component',
-      render() {
-        return h({
-          // this code will never execute,
-          // because it is overridden by the transformHArgs method
-          render() {
-            return h('h2', 'Stub Text')
-          }
-        })
-      }
-    })
-
-    // we need to mount everything so that the instance passed to
-    // transformHArgs isn't null
-    vm.mount('body')
-
-    expect(document.body.outerHTML).toContain('<h1>Root Component</h1>')
-  })
-=======
->>>>>>> 394fd4c6
 })