--- conflicted
+++ resolved
@@ -199,12 +199,7 @@
   }
 
   // Whitespace management for more efficient output
-<<<<<<< HEAD
-  // (same as v2 whitespance: 'condense')
-  // ! 是否删除空白部分（最后一个文本节点和元素间的空白部分）
-=======
   // (same as v2 whitespace: 'condense')
->>>>>>> fa5390fb
   let removedWhitespace = false
   if (
     mode !== TextModes.RAWTEXT &&
