--- conflicted
+++ resolved
@@ -123,28 +123,6 @@
     const s = context.source
     let node: TemplateChildNode | TemplateChildNode[] | undefined = undefined
 
-<<<<<<< HEAD
-    // ! 没有设置 v-pre（pre tag）且以插值 {{ 开头时
-    if (!context.inPre && startsWith(s, context.options.delimiters[0])) {
-      // '{{'
-      node = parseInterpolation(context, mode) // ! 解析插值
-      // ! 文本节点并且以 < 开头时
-    } else if (mode === TextModes.DATA && s[0] === '<') {
-      // https://html.spec.whatwg.org/multipage/parsing.html#tag-open-state
-      if (s.length === 1) {
-        emitError(context, ErrorCodes.EOF_BEFORE_TAG_NAME, 1)
-        // ! 第二是 ！时 -> <!
-      } else if (s[1] === '!') {
-        // https://html.spec.whatwg.org/multipage/parsing.html#markup-declaration-open-state
-        if (startsWith(s, '<!--')) {
-          node = parseComment(context) // ! 解析注释
-        } else if (startsWith(s, '<!DOCTYPE')) {
-          // Ignore DOCTYPE by a limitation.
-          node = parseBogusComment(context) // ! 解析文档
-        } else if (startsWith(s, '<![CDATA[')) {
-          if (ns !== Namespaces.HTML) {
-            node = parseCDATA(context, ancestors) // ! 解析 CDATA
-=======
     if (mode === TextModes.DATA) {
       if (!context.inPre && startsWith(s, context.options.delimiters[0])) {
         // '{{'
@@ -167,7 +145,6 @@
               emitError(context, ErrorCodes.CDATA_IN_HTML_CONTENT)
               node = parseBogusComment(context)
             }
->>>>>>> 7aca2739
           } else {
             emitError(context, ErrorCodes.INCORRECTLY_OPENED_COMMENT)
             node = parseBogusComment(context)
@@ -201,44 +178,9 @@
             1
           )
           node = parseBogusComment(context)
-<<<<<<< HEAD
-        }
-        // ! 第二字符是 / 时 -> </
-      } else if (s[1] === '/') {
-        // https://html.spec.whatwg.org/multipage/parsing.html#end-tag-open-state
-        if (s.length === 2) {
-          emitError(context, ErrorCodes.EOF_BEFORE_TAG_NAME, 2)
-          // ! 第三个字符是 > 时 -> </>
-        } else if (s[2] === '>') {
-          emitError(context, ErrorCodes.MISSING_END_TAG_NAME, 2)
-          advanceBy(context, 3) // ! 前进
-          continue
-          // ! 第三个字符是小写字母时 -> </xxx 普通的闭合标签
-        } else if (/[a-z]/i.test(s[2])) {
-          emitError(context, ErrorCodes.X_INVALID_END_TAG)
-          parseTag(context, TagType.End, parent) // ! 解析标签
-          continue
-=======
->>>>>>> 7aca2739
         } else {
           emitError(context, ErrorCodes.INVALID_FIRST_CHARACTER_OF_TAG_NAME, 1)
         }
-<<<<<<< HEAD
-        // ! 第二个字符是小写字母时 -> <xxx 普通的开始标签
-      } else if (/[a-z]/i.test(s[1])) {
-        node = parseElement(context, ancestors)
-        // ! 第二个字符是 ? 时 -> <?
-      } else if (s[1] === '?') {
-        emitError(
-          context,
-          ErrorCodes.UNEXPECTED_QUESTION_MARK_INSTEAD_OF_TAG_NAME,
-          1
-        )
-        node = parseBogusComment(context)
-      } else {
-        emitError(context, ErrorCodes.INVALID_FIRST_CHARACTER_OF_TAG_NAME, 1)
-=======
->>>>>>> 7aca2739
       }
     }
     // ! 没有解析出 node 时，解析文本
