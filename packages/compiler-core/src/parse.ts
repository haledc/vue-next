import { ParserOptions } from './options'
import { NO, isArray, makeMap } from '@vue/shared'
import { ErrorCodes, createCompilerError, defaultOnError } from './errors'
import {
  assert,
  advancePositionWithMutation,
  advancePositionWithClone,
  isCoreComponent
} from './utils'
import {
  Namespaces,
  AttributeNode,
  CommentNode,
  DirectiveNode,
  ElementNode,
  ElementTypes,
  ExpressionNode,
  NodeTypes,
  Position,
  RootNode,
  SourceLocation,
  TextNode,
  TemplateChildNode,
  InterpolationNode,
  createRoot
} from './ast'
import { extend } from '@vue/shared'

type OptionalOptions = 'isNativeTag' | 'isBuiltInComponent'
type MergedParserOptions = Omit<Required<ParserOptions>, OptionalOptions> &
  Pick<ParserOptions, OptionalOptions>

<<<<<<< HEAD
// ! 默认解析选项
=======
// The default decoder only provides escapes for characters reserved as part of
// the tempalte syntax, and is only used if the custom renderer did not provide
// a platform-specific decoder.
const decodeRE = /&(gt|lt|amp|apos|quot);/g
const decodeMap: Record<string, string> = {
  gt: '>',
  lt: '<',
  amp: '&',
  apos: "'",
  quot: '"'
}

>>>>>>> 1d9f8fc9
export const defaultParserOptions: MergedParserOptions = {
  delimiters: [`{{`, `}}`],
  getNamespace: () => Namespaces.HTML,
  getTextMode: () => TextModes.DATA,
  isVoidTag: NO,
  isPreTag: NO,
  isCustomElement: NO,
  decodeEntities: (rawText: string): string =>
    rawText.replace(decodeRE, (_, p1) => decodeMap[p1]),
  onError: defaultOnError
}

// ! 文本模式
export const enum TextModes {
  //          | Elements | Entities | End sign              | Inside of
  DATA, //    | ✔       | ✔       | End tags of ancestors |
  RCDATA, //  | ✘       | ✔       | End tag of the parent | <textarea>
  RAWTEXT, // | ✘       | ✘       | End tag of the parent | <style>,<script>
  CDATA,
  ATTRIBUTE_VALUE
}

<<<<<<< HEAD
// ! 解析上下文接口
interface ParserContext {
=======
export interface ParserContext {
>>>>>>> 1d9f8fc9
  options: MergedParserOptions
  readonly originalSource: string
  source: string
  offset: number
  line: number
  column: number
  inPre: boolean // HTML <pre> tag, preserve whitespaces
  inVPre: boolean // v-pre, do not process directives and interpolations
}

// ! 基础解析方法 -> 生成 AST 根节点
export function baseParse(
  content: string,
  options: ParserOptions = {}
): RootNode {
  const context = createParserContext(content, options)
  const start = getCursor(context)
  return createRoot(
    parseChildren(context, TextModes.DATA, []),
    getSelection(context, start)
  )
}

// ! 生成上下文的方法
function createParserContext(
  content: string,
  options: ParserOptions
): ParserContext {
  return {
    options: {
      ...defaultParserOptions,
      ...options
    },
    column: 1,
    line: 1,
    offset: 0,
    originalSource: content,
    source: content,
    inPre: false,
    inVPre: false
  }
}

// ! 解析子节点
function parseChildren(
  context: ParserContext,
  mode: TextModes,
  ancestors: ElementNode[]
): TemplateChildNode[] {
  const parent = last(ancestors)
  const ns = parent ? parent.ns : Namespaces.HTML
  const nodes: TemplateChildNode[] = []

  while (!isEnd(context, mode, ancestors)) {
    __TEST__ && assert(context.source.length > 0)
    const s = context.source
    let node: TemplateChildNode | TemplateChildNode[] | undefined = undefined

    if (mode === TextModes.DATA || mode === TextModes.RCDATA) {
      if (!context.inVPre && startsWith(s, context.options.delimiters[0])) {
        // '{{'
        node = parseInterpolation(context, mode)
      } else if (mode === TextModes.DATA && s[0] === '<') {
        // https://html.spec.whatwg.org/multipage/parsing.html#tag-open-state
        if (s.length === 1) {
          emitError(context, ErrorCodes.EOF_BEFORE_TAG_NAME, 1)
        } else if (s[1] === '!') {
          // https://html.spec.whatwg.org/multipage/parsing.html#markup-declaration-open-state
          if (startsWith(s, '<!--')) {
            node = parseComment(context)
          } else if (startsWith(s, '<!DOCTYPE')) {
            // Ignore DOCTYPE by a limitation.
            node = parseBogusComment(context)
          } else if (startsWith(s, '<![CDATA[')) {
            if (ns !== Namespaces.HTML) {
              node = parseCDATA(context, ancestors)
            } else {
              emitError(context, ErrorCodes.CDATA_IN_HTML_CONTENT)
              node = parseBogusComment(context)
            }
          } else {
            emitError(context, ErrorCodes.INCORRECTLY_OPENED_COMMENT)
            node = parseBogusComment(context)
          }
        } else if (s[1] === '/') {
          // https://html.spec.whatwg.org/multipage/parsing.html#end-tag-open-state
          if (s.length === 2) {
            emitError(context, ErrorCodes.EOF_BEFORE_TAG_NAME, 2)
          } else if (s[2] === '>') {
            emitError(context, ErrorCodes.MISSING_END_TAG_NAME, 2)
            advanceBy(context, 3)
            continue
          } else if (/[a-z]/i.test(s[2])) {
            emitError(context, ErrorCodes.X_INVALID_END_TAG)
            parseTag(context, TagType.End, parent)
            continue
          } else {
            emitError(
              context,
              ErrorCodes.INVALID_FIRST_CHARACTER_OF_TAG_NAME,
              2
            )
            node = parseBogusComment(context)
          }
        } else if (/[a-z]/i.test(s[1])) {
          node = parseElement(context, ancestors)
        } else if (s[1] === '?') {
          emitError(
            context,
            ErrorCodes.UNEXPECTED_QUESTION_MARK_INSTEAD_OF_TAG_NAME,
            1
          )
          node = parseBogusComment(context)
        } else {
          emitError(context, ErrorCodes.INVALID_FIRST_CHARACTER_OF_TAG_NAME, 1)
        }
      }
    }
    // ! 没有解析出 node 时，解析文本
    if (!node) {
      node = parseText(context, mode)
    }

    // ! 放入到节点数组中
    if (isArray(node)) {
      for (let i = 0; i < node.length; i++) {
        pushNode(nodes, node[i])
      }
    } else {
      pushNode(nodes, node)
    }
  }

  // Whitespace management for more efficient output
  // (same as v2 whitespace: 'condense')
  let removedWhitespace = false
  if (mode !== TextModes.RAWTEXT) {
    if (!context.inPre) {
      for (let i = 0; i < nodes.length; i++) {
        const node = nodes[i]
        if (node.type === NodeTypes.TEXT) {
          if (!/[^\t\r\n\f ]/.test(node.content)) {
            const prev = nodes[i - 1]
            const next = nodes[i + 1]
            // If:
            // - the whitespace is the first or last node, or:
            // - the whitespace is adjacent to a comment, or:
            // - the whitespace is between two elements AND contains newline
            // Then the whitespace is ignored.
            if (
              !prev ||
              !next ||
              prev.type === NodeTypes.COMMENT ||
              next.type === NodeTypes.COMMENT ||
              (prev.type === NodeTypes.ELEMENT &&
                next.type === NodeTypes.ELEMENT &&
                /[\r\n]/.test(node.content))
            ) {
              removedWhitespace = true
              nodes[i] = null as any
            } else {
              // Otherwise, condensed consecutive whitespace inside the text down to
              // a single space
              node.content = ' '
            }
          } else {
            node.content = node.content.replace(/[\t\r\n\f ]+/g, ' ')
          }
        }
      }
    } else if (parent && context.options.isPreTag(parent.tag)) {
      // remove leading newline per html spec
      // https://html.spec.whatwg.org/multipage/grouping-content.html#the-pre-element
      const first = nodes[0]
      if (first && first.type === NodeTypes.TEXT) {
        first.content = first.content.replace(/^\r?\n/, '')
      }
    }
  }

  return removedWhitespace ? nodes.filter(Boolean) : nodes
}

// ! push 节点
function pushNode(nodes: TemplateChildNode[], node: TemplateChildNode): void {
  // ignore comments in production
  /* istanbul ignore next */
  if (!__DEV__ && node.type === NodeTypes.COMMENT) {
    return
  }

  if (node.type === NodeTypes.TEXT) {
    const prev = last(nodes)
    // Merge if both this and the previous node are text and those are
    // consecutive. This happens for cases like "a < b".
    if (
      prev &&
      prev.type === NodeTypes.TEXT &&
      prev.loc.end.offset === node.loc.start.offset
    ) {
      prev.content += node.content
      prev.loc.end = node.loc.end
      prev.loc.source += node.loc.source
      return
    }
  }

  nodes.push(node)
}

// ! 解析 CDATA
function parseCDATA(
  context: ParserContext,
  ancestors: ElementNode[]
): TemplateChildNode[] {
  __TEST__ &&
    assert(last(ancestors) == null || last(ancestors)!.ns !== Namespaces.HTML)
  __TEST__ && assert(startsWith(context.source, '<![CDATA['))

  advanceBy(context, 9)
  const nodes = parseChildren(context, TextModes.CDATA, ancestors)
  if (context.source.length === 0) {
    emitError(context, ErrorCodes.EOF_IN_CDATA)
  } else {
    __TEST__ && assert(startsWith(context.source, ']]>'))
    advanceBy(context, 3)
  }

  return nodes
}

// ! 解析注释节点
function parseComment(context: ParserContext): CommentNode {
  __TEST__ && assert(startsWith(context.source, '<!--'))

  const start = getCursor(context)
  let content: string

  // Regular comment.
  const match = /--(\!)?>/.exec(context.source) // ! 匹配注释节点的闭合部分
  if (!match) {
    content = context.source.slice(4) // ! 获取后面内容
    advanceBy(context, context.source.length)
    emitError(context, ErrorCodes.EOF_IN_COMMENT)
  } else {
    if (match.index <= 3) {
      emitError(context, ErrorCodes.ABRUPT_CLOSING_OF_EMPTY_COMMENT)
    }
    if (match[1]) {
      emitError(context, ErrorCodes.INCORRECTLY_CLOSED_COMMENT)
    }
    content = context.source.slice(4, match.index) // ! 获取注释内容

    // Advancing with reporting nested comments.
    const s = context.source.slice(0, match.index)
    let prevIndex = 1,
      nestedIndex = 0
    // ! 查找下一个 <!-- 的索引
    while ((nestedIndex = s.indexOf('<!--', prevIndex)) !== -1) {
      advanceBy(context, nestedIndex - prevIndex + 1)
      if (nestedIndex + 4 < s.length) {
        emitError(context, ErrorCodes.NESTED_COMMENT)
      }
      prevIndex = nestedIndex + 1
    }
    advanceBy(context, match.index + match[0].length - prevIndex + 1)
  }

  return {
    type: NodeTypes.COMMENT,
    content,
    loc: getSelection(context, start)
  }
}

// ! 解析 bogus 注释 -> 非注释
function parseBogusComment(context: ParserContext): CommentNode | undefined {
  __TEST__ && assert(/^<(?:[\!\?]|\/[^a-z>])/i.test(context.source))

  const start = getCursor(context)
  const contentStart = context.source[1] === '?' ? 1 : 2
  let content: string

  const closeIndex = context.source.indexOf('>')
  if (closeIndex === -1) {
    content = context.source.slice(contentStart)
    advanceBy(context, context.source.length)
  } else {
    content = context.source.slice(contentStart, closeIndex)
    advanceBy(context, closeIndex + 1)
  }

  return {
    type: NodeTypes.COMMENT,
    content,
    loc: getSelection(context, start)
  }
}

// ! 解析元素节点
function parseElement(
  context: ParserContext,
  ancestors: ElementNode[]
): ElementNode | undefined {
  __TEST__ && assert(/^<[a-z]/i.test(context.source))

  // Start tag.
  const wasInPre = context.inPre
  const wasInVPre = context.inVPre
  const parent = last(ancestors)
  const element = parseTag(context, TagType.Start, parent)
  const isPreBoundary = context.inPre && !wasInPre
  const isVPreBoundary = context.inVPre && !wasInVPre

  if (element.isSelfClosing || context.options.isVoidTag(element.tag)) {
    return element
  }

  // Children.
  ancestors.push(element)
  const mode = context.options.getTextMode(element.tag, element.ns, parent)
  const children = parseChildren(context, mode, ancestors)
  ancestors.pop()

  element.children = children

  // End tag.
  if (startsWithEndTagOpen(context.source, element.tag)) {
    parseTag(context, TagType.End, parent)
  } else {
    emitError(context, ErrorCodes.X_MISSING_END_TAG, 0, element.loc.start)
    if (context.source.length === 0 && element.tag.toLowerCase() === 'script') {
      const first = children[0]
      if (first && startsWith(first.loc.source, '<!--')) {
        emitError(context, ErrorCodes.EOF_IN_SCRIPT_HTML_COMMENT_LIKE_TEXT)
      }
    }
  }

  element.loc = getSelection(context, element.loc.start)

  if (isPreBoundary) {
    context.inPre = false
  }
  if (isVPreBoundary) {
    context.inVPre = false
  }
  return element
}

const enum TagType {
  Start,
  End
}

const isSpecialTemplateDirective = /*#__PURE__*/ makeMap(
  `if,else,else-if,for,slot`
)

/**
 * Parse a tag (E.g. `<div id=a>`) with that type (start tag or end tag).
 * ! 解析标签
 */
function parseTag(
  context: ParserContext,
  type: TagType,
  parent: ElementNode | undefined
): ElementNode {
  __TEST__ && assert(/^<\/?[a-z]/i.test(context.source))
  __TEST__ &&
    assert(
      type === (startsWith(context.source, '</') ? TagType.End : TagType.Start)
    )

  // Tag open.
  const start = getCursor(context)
  const match = /^<\/?([a-z][^\t\r\n\f />]*)/i.exec(context.source)!
  const tag = match[1]
  const ns = context.options.getNamespace(tag, parent)

  advanceBy(context, match[0].length)
  advanceSpaces(context)

  // save current state in case we need to re-parse attributes with v-pre
  const cursor = getCursor(context)
  const currentSource = context.source

  // Attributes.
  let props = parseAttributes(context, type)

  // check <pre> tag
  if (context.options.isPreTag(tag)) {
    context.inPre = true
  }

  // check v-pre
  if (
    !context.inVPre &&
    props.some(p => p.type === NodeTypes.DIRECTIVE && p.name === 'pre')
  ) {
    context.inVPre = true
    // reset context
    extend(context, cursor)
    context.source = currentSource
    // re-parse attrs and filter out v-pre itself
    props = parseAttributes(context, type).filter(p => p.name !== 'v-pre')
  }

  // Tag close.
  let isSelfClosing = false
  if (context.source.length === 0) {
    emitError(context, ErrorCodes.EOF_IN_TAG)
  } else {
    isSelfClosing = startsWith(context.source, '/>')
    if (type === TagType.End && isSelfClosing) {
      emitError(context, ErrorCodes.END_TAG_WITH_TRAILING_SOLIDUS)
    }
    advanceBy(context, isSelfClosing ? 2 : 1)
  }

  let tagType = ElementTypes.ELEMENT
  const options = context.options
  if (!context.inVPre && !options.isCustomElement(tag)) {
    const hasVIs = props.some(
      p => p.type === NodeTypes.DIRECTIVE && p.name === 'is'
    )
    if (options.isNativeTag && !hasVIs) {
      if (!options.isNativeTag(tag)) tagType = ElementTypes.COMPONENT
    } else if (
      hasVIs ||
      isCoreComponent(tag) ||
      (options.isBuiltInComponent && options.isBuiltInComponent(tag)) ||
      /^[A-Z]/.test(tag) ||
      tag === 'component'
    ) {
      tagType = ElementTypes.COMPONENT
    }

    if (tag === 'slot') {
      tagType = ElementTypes.SLOT
    } else if (
      tag === 'template' &&
      props.some(p => {
        return (
          p.type === NodeTypes.DIRECTIVE && isSpecialTemplateDirective(p.name)
        )
      })
    ) {
      tagType = ElementTypes.TEMPLATE
    }
  }

  return {
    type: NodeTypes.ELEMENT,
    ns,
    tag,
    tagType,
    props,
    isSelfClosing,
    children: [],
    loc: getSelection(context, start),
    codegenNode: undefined // to be created during transform phase
  }
}

// ! 解析所有属性
function parseAttributes(
  context: ParserContext,
  type: TagType
): (AttributeNode | DirectiveNode)[] {
  const props = []
  const attributeNames = new Set<string>()
  while (
    context.source.length > 0 &&
    !startsWith(context.source, '>') &&
    !startsWith(context.source, '/>')
  ) {
    if (startsWith(context.source, '/')) {
      emitError(context, ErrorCodes.UNEXPECTED_SOLIDUS_IN_TAG)
      advanceBy(context, 1)
      advanceSpaces(context)
      continue
    }
    if (type === TagType.End) {
      emitError(context, ErrorCodes.END_TAG_WITH_ATTRIBUTES)
    }

    const attr = parseAttribute(context, attributeNames)
    if (type === TagType.Start) {
      props.push(attr)
    }

    if (/^[^\t\r\n\f />]/.test(context.source)) {
      emitError(context, ErrorCodes.MISSING_WHITESPACE_BETWEEN_ATTRIBUTES)
    }
    advanceSpaces(context)
  }
  return props
}

// ! 解析单个属性
function parseAttribute(
  context: ParserContext,
  nameSet: Set<string>
): AttributeNode | DirectiveNode {
  __TEST__ && assert(/^[^\t\r\n\f />]/.test(context.source))

  // Name.
  const start = getCursor(context)
  const match = /^[^\t\r\n\f />][^\t\r\n\f />=]*/.exec(context.source)!
  const name = match[0]

  if (nameSet.has(name)) {
    emitError(context, ErrorCodes.DUPLICATE_ATTRIBUTE)
  }
  nameSet.add(name)

  if (name[0] === '=') {
    emitError(context, ErrorCodes.UNEXPECTED_EQUALS_SIGN_BEFORE_ATTRIBUTE_NAME)
  }
  {
    const pattern = /["'<]/g
    let m: RegExpExecArray | null
    while ((m = pattern.exec(name))) {
      emitError(
        context,
        ErrorCodes.UNEXPECTED_CHARACTER_IN_ATTRIBUTE_NAME,
        m.index
      )
    }
  }

  advanceBy(context, name.length)

  // Value
  let value:
    | {
        content: string
        isQuoted: boolean
        loc: SourceLocation
      }
    | undefined = undefined

  if (/^[\t\r\n\f ]*=/.test(context.source)) {
    advanceSpaces(context)
    advanceBy(context, 1)
    advanceSpaces(context)
    value = parseAttributeValue(context)
    if (!value) {
      emitError(context, ErrorCodes.MISSING_ATTRIBUTE_VALUE)
    }
  }
  const loc = getSelection(context, start)

  if (!context.inVPre && /^(v-|:|@|#)/.test(name)) {
    const match = /(?:^v-([a-z0-9-]+))?(?:(?::|^@|^#)([^\.]+))?(.+)?$/i.exec(
      name
    )!

    let arg: ExpressionNode | undefined

    if (match[2]) {
      const startOffset = name.indexOf(match[2])
      const loc = getSelection(
        context,
        getNewPosition(context, start, startOffset),
        getNewPosition(context, start, startOffset + match[2].length)
      )
      let content = match[2]
      let isStatic = true

      if (content.startsWith('[')) {
        isStatic = false

        if (!content.endsWith(']')) {
          emitError(
            context,
            ErrorCodes.X_MISSING_DYNAMIC_DIRECTIVE_ARGUMENT_END
          )
        }

        content = content.substr(1, content.length - 2)
      }

      arg = {
        type: NodeTypes.SIMPLE_EXPRESSION,
        content,
        isStatic,
        isConstant: isStatic,
        loc
      }
    }

    if (value && value.isQuoted) {
      const valueLoc = value.loc
      valueLoc.start.offset++
      valueLoc.start.column++
      valueLoc.end = advancePositionWithClone(valueLoc.start, value.content)
      valueLoc.source = valueLoc.source.slice(1, -1)
    }

    return {
      type: NodeTypes.DIRECTIVE,
      name:
        match[1] ||
        (startsWith(name, ':')
          ? 'bind'
          : startsWith(name, '@')
            ? 'on'
            : 'slot'),
      exp: value && {
        type: NodeTypes.SIMPLE_EXPRESSION,
        content: value.content,
        isStatic: false,
        // Treat as non-constant by default. This can be potentially set to
        // true by `transformExpression` to make it eligible for hoisting.
        isConstant: false,
        loc: value.loc
      },
      arg,
      modifiers: match[3] ? match[3].substr(1).split('.') : [],
      loc
    }
  }

  return {
    type: NodeTypes.ATTRIBUTE,
    name,
    value: value && {
      type: NodeTypes.TEXT,
      content: value.content,
      loc: value.loc
    },
    loc
  }
}

// ! 解析属性值
function parseAttributeValue(
  context: ParserContext
):
  | {
      content: string
      isQuoted: boolean
      loc: SourceLocation
    }
  | undefined {
  const start = getCursor(context)
  let content: string

  const quote = context.source[0]
  const isQuoted = quote === `"` || quote === `'`
  if (isQuoted) {
    // Quoted value.
    advanceBy(context, 1)

    const endIndex = context.source.indexOf(quote)
    if (endIndex === -1) {
      content = parseTextData(
        context,
        context.source.length,
        TextModes.ATTRIBUTE_VALUE
      )
    } else {
      content = parseTextData(context, endIndex, TextModes.ATTRIBUTE_VALUE)
      advanceBy(context, 1)
    }
  } else {
    // Unquoted
    const match = /^[^\t\r\n\f >]+/.exec(context.source)
    if (!match) {
      return undefined
    }
    const unexpectedChars = /["'<=`]/g
    let m: RegExpExecArray | null
    while ((m = unexpectedChars.exec(match[0]))) {
      emitError(
        context,
        ErrorCodes.UNEXPECTED_CHARACTER_IN_UNQUOTED_ATTRIBUTE_VALUE,
        m.index
      )
    }
    content = parseTextData(context, match[0].length, TextModes.ATTRIBUTE_VALUE)
  }

  return { content, isQuoted, loc: getSelection(context, start) }
}

// ! 解析插值 {{ xxx }}
function parseInterpolation(
  context: ParserContext,
  mode: TextModes
): InterpolationNode | undefined {
  const [open, close] = context.options.delimiters
  __TEST__ && assert(startsWith(context.source, open))

  const closeIndex = context.source.indexOf(close, open.length)
  if (closeIndex === -1) {
    emitError(context, ErrorCodes.X_MISSING_INTERPOLATION_END)
    return undefined
  }

  const start = getCursor(context)
  advanceBy(context, open.length)
  const innerStart = getCursor(context)
  const innerEnd = getCursor(context)
  const rawContentLength = closeIndex - open.length
  const rawContent = context.source.slice(0, rawContentLength)
  const preTrimContent = parseTextData(context, rawContentLength, mode)
  const content = preTrimContent.trim()
  const startOffset = preTrimContent.indexOf(content)
  if (startOffset > 0) {
    advancePositionWithMutation(innerStart, rawContent, startOffset)
  }
  const endOffset =
    rawContentLength - (preTrimContent.length - content.length - startOffset)
  advancePositionWithMutation(innerEnd, rawContent, endOffset)
  advanceBy(context, close.length)

  return {
    type: NodeTypes.INTERPOLATION,
    content: {
      type: NodeTypes.SIMPLE_EXPRESSION,
      isStatic: false,
      // Set `isConstant` to false by default and will decide in transformExpression
      isConstant: false,
      content,
      loc: getSelection(context, innerStart, innerEnd)
    },
    loc: getSelection(context, start)
  }
}

// ! 解析文本
function parseText(context: ParserContext, mode: TextModes): TextNode {
  __TEST__ && assert(context.source.length > 0)

  const endTokens = ['<', context.options.delimiters[0]]
  if (mode === TextModes.CDATA) {
    endTokens.push(']]>')
  }

  let endIndex = context.source.length
  for (let i = 0; i < endTokens.length; i++) {
    const index = context.source.indexOf(endTokens[i], 1)
    if (index !== -1 && endIndex > index) {
      endIndex = index
    }
  }

  __TEST__ && assert(endIndex > 0)

  const start = getCursor(context)
  const content = parseTextData(context, endIndex, mode)

  return {
    type: NodeTypes.TEXT,
    content,
    loc: getSelection(context, start)
  }
}

/**
 * Get text data with a given length from the current location.
 * This translates HTML entities in the text data.
 * ! 解析文本数据
 */
function parseTextData(
  context: ParserContext,
  length: number,
  mode: TextModes
): string {
  const rawText = context.source.slice(0, length)
  advanceBy(context, length)
  if (
    mode === TextModes.RAWTEXT ||
    mode === TextModes.CDATA ||
    rawText.indexOf('&') === -1
  ) {
    return rawText
  } else {
    // DATA or RCDATA containing "&"". Entity decoding required.
    return context.options.decodeEntities(
      rawText,
      mode === TextModes.ATTRIBUTE_VALUE
    )
  }
}

// ! 获取光标属性的方法
function getCursor(context: ParserContext): Position {
  const { column, line, offset } = context
  return { column, line, offset }
}

// ! 获取位置
function getSelection(
  context: ParserContext,
  start: Position,
  end?: Position
): SourceLocation {
  end = end || getCursor(context)
  return {
    start,
    end,
    source: context.originalSource.slice(start.offset, end.offset)
  }
}

// ! 获取数组的最后一个元素
function last<T>(xs: T[]): T | undefined {
  return xs[xs.length - 1]
}

// ! 判断字符串开头 -> 判断 source 是否以 searchString 开头
function startsWith(source: string, searchString: string): boolean {
  return source.startsWith(searchString)
}

// ! 解析前进 -> 更新值
function advanceBy(context: ParserContext, numberOfCharacters: number): void {
  const { source } = context
  __TEST__ && assert(numberOfCharacters <= source.length)
  advancePositionWithMutation(context, source, numberOfCharacters) // ! 更新 context 的位置
  context.source = source.slice(numberOfCharacters) // ! 更新 source
}

function advanceSpaces(context: ParserContext): void {
  const match = /^[\t\r\n\f ]+/.exec(context.source)
  if (match) {
    advanceBy(context, match[0].length)
  }
}

// ! 获取新的位置
function getNewPosition(
  context: ParserContext,
  start: Position,
  numberOfCharacters: number
): Position {
  return advancePositionWithClone(
    start,
    context.originalSource.slice(start.offset, numberOfCharacters),
    numberOfCharacters
  )
}

// ! 派发错误
function emitError(
  context: ParserContext,
  code: ErrorCodes,
  offset?: number,
  loc: Position = getCursor(context)
): void {
  if (offset) {
    loc.offset += offset
    loc.column += offset
  }
  context.options.onError(
    createCompilerError(code, {
      start: loc,
      end: loc,
      source: ''
    })
  )
}

// ! 判断是否是最后
function isEnd(
  context: ParserContext,
  mode: TextModes,
  ancestors: ElementNode[]
): boolean {
  const s = context.source

  switch (mode) {
    case TextModes.DATA:
      if (startsWith(s, '</')) {
        //TODO: probably bad performance
        for (let i = ancestors.length - 1; i >= 0; --i) {
          if (startsWithEndTagOpen(s, ancestors[i].tag)) {
            return true
          }
        }
      }
      break

    case TextModes.RCDATA:
    case TextModes.RAWTEXT: {
      const parent = last(ancestors)
      if (parent && startsWithEndTagOpen(s, parent.tag)) {
        return true
      }
      break
    }

    case TextModes.CDATA:
      if (startsWith(s, ']]>')) {
        return true
      }
      break
  }

  return !s
}

// ! 判断是否是闭合标签的
function startsWithEndTagOpen(source: string, tag: string): boolean {
  return (
    startsWith(source, '</') &&
    source.substr(2, tag.length).toLowerCase() === tag.toLowerCase() &&
    /[\t\n\f />]/.test(source[2 + tag.length] || '>')
  )
}<|MERGE_RESOLUTION|>--- conflicted
+++ resolved
@@ -30,9 +30,6 @@
 type MergedParserOptions = Omit<Required<ParserOptions>, OptionalOptions> &
   Pick<ParserOptions, OptionalOptions>
 
-<<<<<<< HEAD
-// ! 默认解析选项
-=======
 // The default decoder only provides escapes for characters reserved as part of
 // the tempalte syntax, and is only used if the custom renderer did not provide
 // a platform-specific decoder.
@@ -45,7 +42,6 @@
   quot: '"'
 }
 
->>>>>>> 1d9f8fc9
 export const defaultParserOptions: MergedParserOptions = {
   delimiters: [`{{`, `}}`],
   getNamespace: () => Namespaces.HTML,
@@ -68,12 +64,7 @@
   ATTRIBUTE_VALUE
 }
 
-<<<<<<< HEAD
-// ! 解析上下文接口
-interface ParserContext {
-=======
 export interface ParserContext {
->>>>>>> 1d9f8fc9
   options: MergedParserOptions
   readonly originalSource: string
   source: string
