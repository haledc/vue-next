--- conflicted
+++ resolved
@@ -270,11 +270,6 @@
 // We also include a number of JavaScript AST nodes for code generation.
 // The AST is an intentionally minimal subset just to meet the exact needs of
 // Vue render function generation.
-<<<<<<< HEAD
-// ! JS 子节点
-=======
-
->>>>>>> b59524e0
 export type JSChildNode =
   | CallExpression
   | ObjectExpression
