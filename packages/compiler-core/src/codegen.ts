--- conflicted
+++ resolved
@@ -277,9 +277,6 @@
   }
 }
 
-<<<<<<< HEAD
-// ! 生成资源型代码 -> component directive
-=======
 function genFunctionPreamble(ast: RootNode, context: CodegenContext) {
   const { ssr, helper, prefixIdentifiers, push, newline } = context
   const VueBinding = ssr ? `require("vue")` : `Vue`
@@ -356,7 +353,6 @@
   push(`export `)
 }
 
->>>>>>> 7a63103a
 function genAssets(
   assets: string[],
   type: 'component' | 'directive',
