import { CodegenOptions } from './options'
import {
  RootNode,
  TemplateChildNode,
  TextNode,
  CommentNode,
  ExpressionNode,
  NodeTypes,
  JSChildNode,
  CallExpression,
  ArrayExpression,
  ObjectExpression,
  Position,
  InterpolationNode,
  CompoundExpressionNode,
  SimpleExpressionNode,
  FunctionExpression,
  ConditionalExpression,
  CacheExpression,
  locStub,
  SSRCodegenNode,
  TemplateLiteral,
  IfStatement,
  AssignmentExpression,
  ReturnStatement,
  VNodeCall,
  SequenceExpression
} from './ast'
import { SourceMapGenerator, RawSourceMap } from 'source-map'
import {
  advancePositionWithMutation,
  assert,
  isSimpleIdentifier,
  toValidAssetId
} from './utils'
import { isString, isArray, isSymbol } from '@vue/shared'
import {
  helperNameMap,
  TO_DISPLAY_STRING,
  CREATE_VNODE,
  RESOLVE_COMPONENT,
  RESOLVE_DIRECTIVE,
  SET_BLOCK_TRACKING,
  CREATE_COMMENT,
  CREATE_TEXT,
  PUSH_SCOPE_ID,
  POP_SCOPE_ID,
  WITH_SCOPE_ID,
  WITH_DIRECTIVES,
  CREATE_BLOCK,
  OPEN_BLOCK,
  CREATE_STATIC,
  WITH_CTX
} from './runtimeHelpers'
import { ImportItem } from './transform'

const PURE_ANNOTATION = `/*#__PURE__*/`

type CodegenNode = TemplateChildNode | JSChildNode | SSRCodegenNode

export interface CodegenResult {
  code: string
  ast: RootNode
  map?: RawSourceMap
}

<<<<<<< HEAD
// ! 代码生成上下文
export interface CodegenContext extends Required<CodegenOptions> {
=======
export interface CodegenContext
  extends Omit<Required<CodegenOptions>, 'bindingMetadata'> {
>>>>>>> 9188e9ea
  source: string
  code: string
  line: number
  column: number
  offset: number
  indentLevel: number
  pure: boolean
  map?: SourceMapGenerator
  helper(key: symbol): string
  push(code: string, node?: CodegenNode): void
  indent(): void
  deindent(withoutNewLine?: boolean): void
  newline(): void
}

// ! 创建代码生成上下文
function createCodegenContext(
  ast: RootNode,
  {
    mode = 'function',
    prefixIdentifiers = mode === 'module',
    sourceMap = false,
    filename = `template.vue.html`,
    scopeId = null,
    optimizeImports = false,
    runtimeGlobalName = `Vue`,
    runtimeModuleName = `vue`,
    ssr = false
  }: CodegenOptions
): CodegenContext {
  const context: CodegenContext = {
    mode,
    prefixIdentifiers,
    sourceMap,
    filename,
    scopeId,
    optimizeImports,
    runtimeGlobalName,
    runtimeModuleName,
    ssr,
    source: ast.loc.source,
    code: ``,
    column: 1,
    line: 1,
    offset: 0,
    indentLevel: 0,
    pure: false,
    map: undefined,
    helper(key) {
      return `_${helperNameMap[key]}`
    },
    push(code, node) {
      context.code += code
      if (!__BROWSER__ && context.map) {
        if (node) {
          let name
          if (node.type === NodeTypes.SIMPLE_EXPRESSION && !node.isStatic) {
            const content = node.content.replace(/^_ctx\./, '')
            if (content !== node.content && isSimpleIdentifier(content)) {
              name = content
            }
          }
          addMapping(node.loc.start, name)
        }
        advancePositionWithMutation(context, code)
        if (node && node.loc !== locStub) {
          addMapping(node.loc.end)
        }
      }
    },
    indent() {
      newline(++context.indentLevel)
    },
    deindent(withoutNewLine = false) {
      if (withoutNewLine) {
        --context.indentLevel
      } else {
        newline(--context.indentLevel)
      }
    },
    newline() {
      newline(context.indentLevel)
    }
  }

  function newline(n: number) {
    context.push('\n' + `  `.repeat(n))
  }

  function addMapping(loc: Position, name?: string) {
    context.map!.addMapping({
      name,
      source: context.filename,
      original: {
        line: loc.line,
        column: loc.column - 1 // source-map column is 0 based
      },
      generated: {
        line: context.line,
        column: context.column - 1
      }
    })
  }

  if (!__BROWSER__ && sourceMap) {
    // lazy require source-map implementation, only in non-browser builds
    context.map = new SourceMapGenerator()
    context.map!.setSourceContent(filename, context.source)
  }

  return context
}

// ! 生成代码的方法
export function generate(
  ast: RootNode,
  options: CodegenOptions = {}
): CodegenResult {
  const context = createCodegenContext(ast, options)
  const {
    mode,
    push,
    prefixIdentifiers,
    indent,
    deindent,
    newline,
    scopeId,
    ssr
  } = context
  const hasHelpers = ast.helpers.length > 0
  const useWithBlock = !prefixIdentifiers && mode !== 'module'
  const genScopeId = !__BROWSER__ && scopeId != null && mode === 'module'

  // preambles
  if (!__BROWSER__ && mode === 'module') {
    genModulePreamble(ast, context, genScopeId)
  } else {
    genFunctionPreamble(ast, context)
  }

  // binding optimizations
  const optimizeSources = options.bindingMetadata
    ? `, $props, $setup, $data, $options`
    : ``
  // enter render function
  if (!ssr) {
    if (genScopeId) {
      push(`const render = ${PURE_ANNOTATION}_withId(`)
    }
    push(`function render(_ctx, _cache${optimizeSources}) {`)
  } else {
    if (genScopeId) {
      push(`const ssrRender = ${PURE_ANNOTATION}_withId(`)
    }
    push(`function ssrRender(_ctx, _push, _parent, _attrs${optimizeSources}) {`)
  }
  indent()

  if (useWithBlock) {
    push(`with (_ctx) {`)
    indent()
    // function mode const declarations should be inside with block
    // also they should be renamed to avoid collision with user properties
    if (hasHelpers) {
      push(
        `const { ${ast.helpers
          .map(s => `${helperNameMap[s]}: _${helperNameMap[s]}`)
          .join(', ')} } = _Vue`
      )
      push(`\n`)
      newline()
    }
  }

  // generate asset resolution statements
  if (ast.components.length) {
    genAssets(ast.components, 'component', context)
    if (ast.directives.length || ast.temps > 0) {
      newline()
    }
  }
  if (ast.directives.length) {
    genAssets(ast.directives, 'directive', context)
    if (ast.temps > 0) {
      newline()
    }
  }
  if (ast.temps > 0) {
    push(`let `)
    for (let i = 0; i < ast.temps; i++) {
      push(`${i > 0 ? `, ` : ``}_temp${i}`)
    }
  }
  if (ast.components.length || ast.directives.length || ast.temps) {
    push(`\n`)
    newline()
  }

  // generate the VNode tree expression
  if (!ssr) {
    push(`return `)
  }
  if (ast.codegenNode) {
    genNode(ast.codegenNode, context)
  } else {
    push(`null`)
  }

  if (useWithBlock) {
    deindent()
    push(`}`)
  }

  deindent()
  push(`}`)

  if (genScopeId) {
    push(`)`)
  }

  return {
    ast,
    code: context.code,
    // SourceMapGenerator does have toJSON() method but it's not in the types
    map: context.map ? (context.map as any).toJSON() : undefined
  }
}

function genFunctionPreamble(ast: RootNode, context: CodegenContext) {
  const {
    ssr,
    prefixIdentifiers,
    push,
    newline,
    runtimeModuleName,
    runtimeGlobalName
  } = context
  const VueBinding =
    !__BROWSER__ && ssr
      ? `require(${JSON.stringify(runtimeModuleName)})`
      : runtimeGlobalName
  const aliasHelper = (s: symbol) => `${helperNameMap[s]}: _${helperNameMap[s]}`
  // Generate const declaration for helpers
  // In prefix mode, we place the const declaration at top so it's done
  // only once; But if we not prefixing, we place the declaration inside the
  // with block so it doesn't incur the `in` check cost for every helper access.
  if (ast.helpers.length > 0) {
    if (!__BROWSER__ && prefixIdentifiers) {
      push(
        `const { ${ast.helpers.map(aliasHelper).join(', ')} } = ${VueBinding}\n`
      )
    } else {
      // "with" mode.
      // save Vue in a separate variable to avoid collision
      push(`const _Vue = ${VueBinding}\n`)
      // in "with" mode, helpers are declared inside the with block to avoid
      // has check cost, but hoists are lifted out of the function - we need
      // to provide the helper here.
      if (ast.hoists.length) {
        const staticHelpers = [
          CREATE_VNODE,
          CREATE_COMMENT,
          CREATE_TEXT,
          CREATE_STATIC
        ]
          .filter(helper => ast.helpers.includes(helper))
          .map(aliasHelper)
          .join(', ')
        push(`const { ${staticHelpers} } = _Vue\n`)
      }
    }
  }
  // generate variables for ssr helpers
  if (!__BROWSER__ && ast.ssrHelpers && ast.ssrHelpers.length) {
    // ssr guarantees prefixIdentifier: true
    push(
      `const { ${ast.ssrHelpers
        .map(aliasHelper)
        .join(', ')} } = require("@vue/server-renderer")\n`
    )
  }
  genHoists(ast.hoists, context)
  newline()
  push(`return `)
}

function genModulePreamble(
  ast: RootNode,
  context: CodegenContext,
  genScopeId: boolean
) {
  const {
    push,
    helper,
    newline,
    scopeId,
    optimizeImports,
    runtimeModuleName
  } = context

  if (genScopeId) {
    ast.helpers.push(WITH_SCOPE_ID)
    if (ast.hoists.length) {
      ast.helpers.push(PUSH_SCOPE_ID, POP_SCOPE_ID)
    }
  }

  // generate import statements for helpers
  if (ast.helpers.length) {
    if (optimizeImports) {
      // when bundled with webpack with code-split, calling an import binding
      // as a function leads to it being wrapped with `Object(a.b)` or `(0,a.b)`,
      // incurring both payload size increase and potential perf overhead.
      // therefore we assign the imports to variables (which is a constant ~50b
      // cost per-component instead of scaling with template size)
      push(
        `import { ${ast.helpers
          .map(s => helperNameMap[s])
          .join(', ')} } from ${JSON.stringify(runtimeModuleName)}\n`
      )
      push(
        `\n// Binding optimization for webpack code-split\nconst ${ast.helpers
          .map(s => `_${helperNameMap[s]} = ${helperNameMap[s]}`)
          .join(', ')}\n`
      )
    } else {
      push(
        `import { ${ast.helpers
          .map(s => `${helperNameMap[s]} as _${helperNameMap[s]}`)
          .join(', ')} } from ${JSON.stringify(runtimeModuleName)}\n`
      )
    }
  }

  if (ast.ssrHelpers && ast.ssrHelpers.length) {
    push(
      `import { ${ast.ssrHelpers
        .map(s => `${helperNameMap[s]} as _${helperNameMap[s]}`)
        .join(', ')} } from "@vue/server-renderer"\n`
    )
  }

  if (ast.imports.length) {
    genImports(ast.imports, context)
    newline()
  }

  if (genScopeId) {
    push(
      `const _withId = ${PURE_ANNOTATION}${helper(WITH_SCOPE_ID)}("${scopeId}")`
    )
    newline()
  }

  genHoists(ast.hoists, context)
  newline()
  push(`export `)
}

function genAssets(
  assets: string[],
  type: 'component' | 'directive',
  { helper, push, newline }: CodegenContext
) {
  const resolver = helper(
    type === 'component' ? RESOLVE_COMPONENT : RESOLVE_DIRECTIVE
  )
  for (let i = 0; i < assets.length; i++) {
    const id = assets[i]
    push(
      `const ${toValidAssetId(id, type)} = ${resolver}(${JSON.stringify(id)})`
    )
    if (i < assets.length - 1) {
      newline()
    }
  }
}

function genHoists(hoists: (JSChildNode | null)[], context: CodegenContext) {
  if (!hoists.length) {
    return
  }
  context.pure = true
  const { push, newline, helper, scopeId, mode } = context
  const genScopeId = !__BROWSER__ && scopeId != null && mode !== 'function'
  newline()

  // push scope Id before initializing hoisted vnodes so that these vnodes
  // get the proper scopeId as well.
  if (genScopeId) {
    push(`${helper(PUSH_SCOPE_ID)}("${scopeId}")`)
    newline()
  }

  hoists.forEach((exp, i) => {
    if (exp) {
      push(`const _hoisted_${i + 1} = `)
      genNode(exp, context)
      newline()
    }
  })

  if (genScopeId) {
    push(`${helper(POP_SCOPE_ID)}()`)
    newline()
  }
  context.pure = false
}

function genImports(importsOptions: ImportItem[], context: CodegenContext) {
  if (!importsOptions.length) {
    return
  }
  importsOptions.forEach(imports => {
    context.push(`import `)
    genNode(imports.exp, context)
    context.push(` from '${imports.path}'`)
    context.newline()
  })
}

// ! 判断是否是文本
function isText(n: string | CodegenNode) {
  return (
    isString(n) ||
    n.type === NodeTypes.SIMPLE_EXPRESSION ||
    n.type === NodeTypes.TEXT ||
    n.type === NodeTypes.INTERPOLATION ||
    n.type === NodeTypes.COMPOUND_EXPRESSION
  )
}

// ! 单个节点生成节点列表
function genNodeListAsArray(
  nodes: (string | CodegenNode | TemplateChildNode[])[],
  context: CodegenContext
) {
  const multilines =
    nodes.length > 3 ||
    ((!__BROWSER__ || __DEV__) && nodes.some(n => isArray(n) || !isText(n)))
  context.push(`[`)
  multilines && context.indent()
  genNodeList(nodes, context, multilines)
  multilines && context.deindent()
  context.push(`]`)
}

// ! 生成节点列表
function genNodeList(
  nodes: (string | symbol | CodegenNode | TemplateChildNode[])[],
  context: CodegenContext,
  multilines: boolean = false,
  comma: boolean = true
) {
  const { push, newline } = context
  for (let i = 0; i < nodes.length; i++) {
    const node = nodes[i]
    if (isString(node)) {
      push(node)
    } else if (isArray(node)) {
      genNodeListAsArray(node, context)
    } else {
      genNode(node, context)
    }
    if (i < nodes.length - 1) {
      if (multilines) {
        comma && push(',')
        newline()
      } else {
        comma && push(', ')
      }
    }
  }
}

// ! 生成节点
function genNode(node: CodegenNode | symbol | string, context: CodegenContext) {
  if (isString(node)) {
    context.push(node)
    return
  }
  if (isSymbol(node)) {
    context.push(context.helper(node))
    return
  }
  switch (node.type) {
    case NodeTypes.ELEMENT:
    case NodeTypes.IF:
    case NodeTypes.FOR:
      __DEV__ &&
        assert(
          node.codegenNode != null,
          `Codegen node is missing for element/if/for node. ` +
            `Apply appropriate transforms first.`
        )
      genNode(node.codegenNode!, context)
      break
    case NodeTypes.TEXT:
      genText(node, context)
      break
    case NodeTypes.SIMPLE_EXPRESSION:
      genExpression(node, context)
      break
    case NodeTypes.INTERPOLATION:
      genInterpolation(node, context)
      break
    case NodeTypes.TEXT_CALL:
      genNode(node.codegenNode, context)
      break
    case NodeTypes.COMPOUND_EXPRESSION:
      genCompoundExpression(node, context)
      break
    case NodeTypes.COMMENT:
      genComment(node, context)
      break
    case NodeTypes.VNODE_CALL:
      genVNodeCall(node, context)
      break

    case NodeTypes.JS_CALL_EXPRESSION:
      genCallExpression(node, context)
      break
    case NodeTypes.JS_OBJECT_EXPRESSION:
      genObjectExpression(node, context)
      break
    case NodeTypes.JS_ARRAY_EXPRESSION:
      genArrayExpression(node, context)
      break
    case NodeTypes.JS_FUNCTION_EXPRESSION:
      genFunctionExpression(node, context)
      break
    case NodeTypes.JS_CONDITIONAL_EXPRESSION:
      genConditionalExpression(node, context)
      break
    case NodeTypes.JS_CACHE_EXPRESSION:
      genCacheExpression(node, context)
      break

    // SSR only types
    case NodeTypes.JS_BLOCK_STATEMENT:
      !__BROWSER__ && genNodeList(node.body, context, true, false)
      break
    case NodeTypes.JS_TEMPLATE_LITERAL:
      !__BROWSER__ && genTemplateLiteral(node, context)
      break
    case NodeTypes.JS_IF_STATEMENT:
      !__BROWSER__ && genIfStatement(node, context)
      break
    case NodeTypes.JS_ASSIGNMENT_EXPRESSION:
      !__BROWSER__ && genAssignmentExpression(node, context)
      break
    case NodeTypes.JS_SEQUENCE_EXPRESSION:
      !__BROWSER__ && genSequenceExpression(node, context)
      break
    case NodeTypes.JS_RETURN_STATEMENT:
      !__BROWSER__ && genReturnStatement(node, context)
      break

    /* istanbul ignore next */
    case NodeTypes.IF_BRANCH:
      // noop
      break
    default:
      if (__DEV__) {
        assert(false, `unhandled codegen node type: ${(node as any).type}`)
        // make sure we exhaust all possible types
        const exhaustiveCheck: never = node
        return exhaustiveCheck
      }
  }
}

// ! 生成文本
function genText(
  node: TextNode | SimpleExpressionNode,
  context: CodegenContext
) {
  context.push(JSON.stringify(node.content), node)
}

// ! 生成表达式
function genExpression(node: SimpleExpressionNode, context: CodegenContext) {
  const { content, isStatic } = node
  context.push(isStatic ? JSON.stringify(content) : content, node)
}

// ! 生成插值
function genInterpolation(node: InterpolationNode, context: CodegenContext) {
  const { push, helper, pure } = context
  if (pure) push(PURE_ANNOTATION)
  push(`${helper(TO_DISPLAY_STRING)}(`)
  genNode(node.content, context)
  push(`)`)
}

// ! 生成混合表达式
function genCompoundExpression(
  node: CompoundExpressionNode,
  context: CodegenContext
) {
  for (let i = 0; i < node.children!.length; i++) {
    const child = node.children![i]
    if (isString(child)) {
      context.push(child)
    } else {
      genNode(child, context)
    }
  }
}

function genExpressionAsPropertyKey(
  node: ExpressionNode,
  context: CodegenContext
) {
  const { push } = context
  if (node.type === NodeTypes.COMPOUND_EXPRESSION) {
    push(`[`)
    genCompoundExpression(node, context)
    push(`]`)
  } else if (node.isStatic) {
    // only quote keys if necessary
    const text = isSimpleIdentifier(node.content)
      ? node.content
      : JSON.stringify(node.content)
    push(text, node)
  } else {
    push(`[${node.content}]`, node)
  }
}

// ! 生成注释
function genComment(node: CommentNode, context: CodegenContext) {
  if (__DEV__) {
    const { push, helper, pure } = context
    if (pure) {
      push(PURE_ANNOTATION)
    }
    push(`${helper(CREATE_COMMENT)}(${JSON.stringify(node.content)})`, node)
  }
}

function genVNodeCall(node: VNodeCall, context: CodegenContext) {
  const { push, helper, pure } = context
  const {
    tag,
    props,
    children,
    patchFlag,
    dynamicProps,
    directives,
    isBlock,
    disableTracking
  } = node
  if (directives) {
    push(helper(WITH_DIRECTIVES) + `(`)
  }
  if (isBlock) {
    push(`(${helper(OPEN_BLOCK)}(${disableTracking ? `true` : ``}), `)
  }
  if (pure) {
    push(PURE_ANNOTATION)
  }
  push(helper(isBlock ? CREATE_BLOCK : CREATE_VNODE) + `(`, node)
  genNodeList(
    genNullableArgs([tag, props, children, patchFlag, dynamicProps]),
    context
  )
  push(`)`)
  if (isBlock) {
    push(`)`)
  }
  if (directives) {
    push(`, `)
    genNode(directives, context)
    push(`)`)
  }
}

function genNullableArgs(args: any[]): CallExpression['arguments'] {
  let i = args.length
  while (i--) {
    if (args[i] != null) break
  }
  return args.slice(0, i + 1).map(arg => arg || `null`)
}

// JavaScript
function genCallExpression(node: CallExpression, context: CodegenContext) {
  const { push, helper, pure } = context
  const callee = isString(node.callee) ? node.callee : helper(node.callee)
  if (pure) {
    push(PURE_ANNOTATION)
  }
  push(callee + `(`, node)
  genNodeList(node.arguments, context)
  push(`)`)
}

// ! 生成对象表达式
function genObjectExpression(node: ObjectExpression, context: CodegenContext) {
  const { push, indent, deindent, newline } = context
  const { properties } = node
  if (!properties.length) {
    push(`{}`, node)
    return
  }
  const multilines =
    properties.length > 1 ||
    ((!__BROWSER__ || __DEV__) &&
      properties.some(p => p.value.type !== NodeTypes.SIMPLE_EXPRESSION))
  push(multilines ? `{` : `{ `)
  multilines && indent()
  for (let i = 0; i < properties.length; i++) {
    const { key, value } = properties[i]
    // key
    genExpressionAsPropertyKey(key, context)
    push(`: `)
    // value
    genNode(value, context)
    if (i < properties.length - 1) {
      // will only reach this if it's multilines
      push(`,`)
      newline()
    }
  }
  multilines && deindent()
  push(multilines ? `}` : ` }`)
}

// ! 生成数组表达式
function genArrayExpression(node: ArrayExpression, context: CodegenContext) {
  genNodeListAsArray(node.elements, context)
}

// ! 生成函数表达式
function genFunctionExpression(
  node: FunctionExpression,
  context: CodegenContext
) {
  const { push, indent, deindent, scopeId, mode } = context
  const { params, returns, body, newline, isSlot } = node
  // slot functions also need to push scopeId before rendering its content
  const genScopeId =
    !__BROWSER__ && isSlot && scopeId != null && mode !== 'function'

  if (genScopeId) {
    push(`_withId(`)
  } else if (isSlot) {
    push(`_${helperNameMap[WITH_CTX]}(`)
  }
  push(`(`, node)
  if (isArray(params)) {
    genNodeList(params, context)
  } else if (params) {
    genNode(params, context)
  }
  push(`) => `)
  if (newline || body) {
    push(`{`)
    indent()
  }
  if (returns) {
    if (newline) {
      push(`return `)
    }
    if (isArray(returns)) {
      genNodeListAsArray(returns, context)
    } else {
      genNode(returns, context)
    }
  } else if (body) {
    genNode(body, context)
  }
  if (newline || body) {
    deindent()
    push(`}`)
  }
  if (genScopeId || isSlot) {
    push(`)`)
  }
}

// ! 生成条件表达式
function genConditionalExpression(
  node: ConditionalExpression,
  context: CodegenContext
) {
  const { test, consequent, alternate, newline: needNewline } = node
  const { push, indent, deindent, newline } = context
  if (test.type === NodeTypes.SIMPLE_EXPRESSION) {
    const needsParens = !isSimpleIdentifier(test.content)
    needsParens && push(`(`)
    genExpression(test, context)
    needsParens && push(`)`)
  } else {
    push(`(`)
    genNode(test, context)
    push(`)`)
  }
  needNewline && indent()
  context.indentLevel++
  needNewline || push(` `)
  push(`? `)
  genNode(consequent, context)
  context.indentLevel--
  needNewline && newline()
  needNewline || push(` `)
  push(`: `)
  const isNested = alternate.type === NodeTypes.JS_CONDITIONAL_EXPRESSION
  if (!isNested) {
    context.indentLevel++
  }
  genNode(alternate, context)
  if (!isNested) {
    context.indentLevel--
  }
  needNewline && deindent(true /* without newline */)
}

// ! 生产缓存表达式
function genCacheExpression(node: CacheExpression, context: CodegenContext) {
  const { push, helper, indent, deindent, newline } = context
  push(`_cache[${node.index}] || (`)
  if (node.isVNode) {
    indent()
    push(`${helper(SET_BLOCK_TRACKING)}(-1),`)
    newline()
  }
  push(`_cache[${node.index}] = `)
  genNode(node.value, context)
  if (node.isVNode) {
    push(`,`)
    newline()
    push(`${helper(SET_BLOCK_TRACKING)}(1),`)
    newline()
    push(`_cache[${node.index}]`)
    deindent()
  }
  push(`)`)
}

function genTemplateLiteral(node: TemplateLiteral, context: CodegenContext) {
  const { push, indent, deindent } = context
  push('`')
  const l = node.elements.length
  const multilines = l > 3
  for (let i = 0; i < l; i++) {
    const e = node.elements[i]
    if (isString(e)) {
      push(e.replace(/(`|\$|\\)/g, '\\$1'))
    } else {
      push('${')
      if (multilines) indent()
      genNode(e, context)
      if (multilines) deindent()
      push('}')
    }
  }
  push('`')
}

function genIfStatement(node: IfStatement, context: CodegenContext) {
  const { push, indent, deindent } = context
  const { test, consequent, alternate } = node
  push(`if (`)
  genNode(test, context)
  push(`) {`)
  indent()
  genNode(consequent, context)
  deindent()
  push(`}`)
  if (alternate) {
    push(` else `)
    if (alternate.type === NodeTypes.JS_IF_STATEMENT) {
      genIfStatement(alternate, context)
    } else {
      push(`{`)
      indent()
      genNode(alternate, context)
      deindent()
      push(`}`)
    }
  }
}

function genAssignmentExpression(
  node: AssignmentExpression,
  context: CodegenContext
) {
  genNode(node.left, context)
  context.push(` = `)
  genNode(node.right, context)
}

function genSequenceExpression(
  node: SequenceExpression,
  context: CodegenContext
) {
  context.push(`(`)
  genNodeList(node.expressions, context)
  context.push(`)`)
}

function genReturnStatement(
  { returns }: ReturnStatement,
  context: CodegenContext
) {
  context.push(`return `)
  if (isArray(returns)) {
    genNodeListAsArray(returns, context)
  } else {
    genNode(returns, context)
  }
}<|MERGE_RESOLUTION|>--- conflicted
+++ resolved
@@ -64,13 +64,8 @@
   map?: RawSourceMap
 }
 
-<<<<<<< HEAD
-// ! 代码生成上下文
-export interface CodegenContext extends Required<CodegenOptions> {
-=======
 export interface CodegenContext
   extends Omit<Required<CodegenOptions>, 'bindingMetadata'> {
->>>>>>> 9188e9ea
   source: string
   code: string
   line: number
