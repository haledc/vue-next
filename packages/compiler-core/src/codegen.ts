--- conflicted
+++ resolved
@@ -844,20 +844,7 @@
   needNewline && deindent(true /* without newline */)
 }
 
-<<<<<<< HEAD
-// ! 生成顺序表达式
-function genSequenceExpression(
-  node: SequenceExpression,
-  context: CodegenContext
-) {
-  context.push(`(`)
-  genNodeList(node.expressions, context)
-  context.push(`)`)
-}
-
 // ! 生产缓存表达式
-=======
->>>>>>> e861c6da
 function genCacheExpression(node: CacheExpression, context: CodegenContext) {
   const { push, helper, indent, deindent, newline } = context
   push(`_cache[${node.index}] || (`)
