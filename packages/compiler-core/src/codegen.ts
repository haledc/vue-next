--- conflicted
+++ resolved
@@ -43,32 +43,6 @@
 
 type CodegenNode = TemplateChildNode | JSChildNode
 
-<<<<<<< HEAD
-// ! 代码生成选项
-export interface CodegenOptions {
-  // - Module mode will generate ES module import statements for helpers
-  //   and export the render function as the default export.
-  // - Function mode will generate a single `const { helpers... } = Vue`
-  //   statement and return the render function. It is meant to be used with
-  //   `new Function(code)()` to generate a render function at runtime.
-  // Default: 'function'
-  mode?: 'module' | 'function'
-  // Prefix suitable identifiers with _ctx.
-  // If this option is false, the generated code will be wrapped in a
-  // `with (this) { ... }` block.
-  // Default: false
-  prefixIdentifiers?: boolean
-  // Generate source map?
-  // Default: false
-  sourceMap?: boolean
-  // Filename for source map generation.
-  // Default: `template.vue.html`
-  filename?: string
-}
-
-// ! 代码生成结果
-=======
->>>>>>> 7aca2739
 export interface CodegenResult {
   code: string
   ast: RootNode
