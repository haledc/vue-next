--- conflicted
+++ resolved
@@ -20,12 +20,9 @@
   value: T
 }
 
-<<<<<<< HEAD
-// ! 转换 -> 普通对象转响应式对象，原始类型直接返回自身
-=======
 export type ToRefs<T = any> = { [K in keyof T]: Ref<T[K]> }
 
->>>>>>> 0bb1f67d
+// ! 转换 -> 普通对象转响应式对象，原始类型直接返回自身s
 const convert = <T extends unknown>(val: T): T =>
   isObject(val) ? reactive(val) : val
 
@@ -114,14 +111,8 @@
   return r as any
 }
 
-<<<<<<< HEAD
 // ! 响应式对象转 Ref 对象
-export function toRefs<T extends object>(
-  object: T
-): { [K in keyof T]: Ref<T[K]> } {
-=======
 export function toRefs<T extends object>(object: T): ToRefs<T> {
->>>>>>> 0bb1f67d
   if (__DEV__ && !isProxy(object)) {
     console.warn(`toRefs() expects a reactive object but received a plain one.`)
   }
