--- conflicted
+++ resolved
@@ -159,12 +159,8 @@
  */
 export interface RefUnwrapBailTypes {}
 
-<<<<<<< HEAD
 // ! 解套 Ref 类型
-export type UnwrapRef<T> = T extends ComputedRef<infer V>
-=======
 export type UnwrapRef<T> = T extends Ref<infer V>
->>>>>>> a60f3b14
   ? UnwrapRefSimple<V>
   : UnwrapRefSimple<T>
 
