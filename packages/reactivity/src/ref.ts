--- conflicted
+++ resolved
@@ -92,12 +92,6 @@
 
   // ! 如果是对象类型，遍历解套
   object: { [K in keyof T]: UnwrapRef<T[K]> }
-<<<<<<< HEAD
-
-  // ! 否则，停止解套
-  stop: T
-=======
->>>>>>> 39157f76
 }[T extends ComputedRef<any>
   ? 'cRef'
   : T extends Ref
