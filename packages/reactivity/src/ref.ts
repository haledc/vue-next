--- conflicted
+++ resolved
@@ -67,14 +67,10 @@
   return r
 }
 
-<<<<<<< HEAD
-// ! 把响应式对象转换成 Ref 类型
-=======
 export function unref<T>(ref: T): T extends Ref<infer V> ? V : T {
   return isRef(ref) ? (ref.value as any) : ref
 }
 
->>>>>>> 20afd409
 export function toRefs<T extends object>(
   object: T
 ): { [K in keyof T]: Ref<T[K]> } {
@@ -117,15 +113,7 @@
 
   // ! 如果是 Ref，继续解套
   ref: T extends Ref<infer V> ? UnwrapRef<V> : T
-<<<<<<< HEAD
-
-  // ! 如果是数组类型，循环解套
-  array: T extends Array<infer V> ? Array<UnwrapRef<V>> & UnwrapArray<T> : T
-
-  // ! 如果是对象类型，遍历解套
-=======
   array: T
->>>>>>> 20afd409
   object: { [K in keyof T]: UnwrapRef<T[K]> }
 }[T extends ComputedRef<any>
   ? 'cRef'
