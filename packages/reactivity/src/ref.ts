import { track, trigger } from './effect'
import { TrackOpTypes, TriggerOpTypes } from './operations'
import { isObject, hasChanged } from '@vue/shared'
import { reactive, isProxy, toRaw } from './reactive'
import { ComputedRef } from './computed'
import { CollectionTypes } from './collectionHandlers'

export interface Ref<T = any> {
  /**
   * @internal
   */
  __v_isRef: true
  value: T
}

export type ToRefs<T = any> = { [K in keyof T]: Ref<T[K]> }

// ! 转换 -> 普通对象转响应式对象，原始类型直接返回自身s
const convert = <T extends unknown>(val: T): T =>
  isObject(val) ? reactive(val) : val

export function isRef<T>(r: Ref<T> | unknown): r is Ref<T>
export function isRef(r: any): r is Ref {
  return r ? r.__v_isRef === true : false
}

export function ref<T extends object>(
  value: T
): T extends Ref ? T : Ref<UnwrapRef<T>>
export function ref<T>(value: T): Ref<UnwrapRef<T>>
export function ref<T = any>(): Ref<T | undefined>
export function ref(value?: unknown) {
  return createRef(value)
}

export function shallowRef<T>(value: T): T extends Ref ? T : Ref<T>
export function shallowRef<T = any>(): Ref<T | undefined>
export function shallowRef(value?: unknown) {
  return createRef(value, true)
}

function createRef(rawValue: unknown, shallow = false) {
  if (isRef(rawValue)) {
    return rawValue
  }
  let value = shallow ? rawValue : convert(rawValue)
  const r = {
<<<<<<< HEAD
    _isRef: true, // ! Ref 类型标识
=======
    __v_isRef: true,
>>>>>>> 0c48558f
    get value() {
      track(r, TrackOpTypes.GET, 'value')
      return value
    },
    set value(newVal) {
      if (hasChanged(toRaw(newVal), rawValue)) {
        rawValue = newVal
        value = shallow ? newVal : convert(newVal)
        trigger(
          r,
          TriggerOpTypes.SET,
          'value',
          __DEV__ ? { newValue: newVal } : void 0
        )
      }
    }
  }
  return r
}

export function triggerRef(ref: Ref) {
  trigger(
    ref,
    TriggerOpTypes.SET,
    'value',
    __DEV__ ? { newValue: ref.value } : void 0
  )
}

export function unref<T>(ref: T): T extends Ref<infer V> ? V : T {
  return isRef(ref) ? (ref.value as any) : ref
}

export type CustomRefFactory<T> = (
  track: () => void,
  trigger: () => void
) => {
  get: () => T
  set: (value: T) => void
}

export function customRef<T>(factory: CustomRefFactory<T>): Ref<T> {
  const { get, set } = factory(
    () => track(r, TrackOpTypes.GET, 'value'),
    () => trigger(r, TriggerOpTypes.SET, 'value')
  )
  const r = {
    __v_isRef: true,
    get value() {
      return get()
    },
    set value(v) {
      set(v)
    }
  }
  return r as any
}

// ! 响应式对象转 Ref 对象
export function toRefs<T extends object>(object: T): ToRefs<T> {
  if (__DEV__ && !isProxy(object)) {
    console.warn(`toRefs() expects a reactive object but received a plain one.`)
  }
  const ret: any = {}
  for (const key in object) {
    ret[key] = toRef(object, key) // ! 把 value 包装成 Ref 对象
  }
  return ret
}

// ! 把 value 包装成 Ref 对象的方法
export function toRef<T extends object, K extends keyof T>(
  object: T,
  key: K
): Ref<T[K]> {
  return {
    __v_isRef: true,
    get value(): any {
      return object[key]
    },
    set value(newVal) {
      object[key] = newVal
    }
  } as any
}

// corner case when use narrows type
// Ex. type RelativePath = string & { __brand: unknown }
// RelativePath extends object -> true
type BaseTypes = string | number | boolean

/**
 * This is a special exported interface for other packages to declare
 * additional types that should bail out for ref unwrapping. For example
 * \@vue/runtime-dom can declare it like so in its d.ts:
 *
 * ``` ts
 * declare module '@vue/reactivity' {
 *   export interface RefUnwrapBailTypes {
 *     runtimeDOMBailTypes: Node | Window
 *   }
 * }
 * ```
 *
 * Note that api-extractor somehow refuses to include `decalre module`
 * augmentations in its generated d.ts, so we have to manually append them
 * to the final generated d.ts in our build process.
 */
export interface RefUnwrapBailTypes {}

// ! 解套 Ref 类型
export type UnwrapRef<T> = T extends ComputedRef<infer V>
  ? UnwrapRefSimple<V>
  : T extends Ref<infer V> ? UnwrapRefSimple<V> : UnwrapRefSimple<T>

type UnwrapRefSimple<T> = T extends
  | Function
  | CollectionTypes
  | BaseTypes
  | Ref
  | RefUnwrapBailTypes[keyof RefUnwrapBailTypes]
  ? T
  : T extends Array<any> ? T : T extends object ? UnwrappedObject<T> : T

// Extract all known symbols from an object
// when unwrapping Object the symbols are not `in keyof`, this should cover all the
// known symbols
type SymbolExtract<T> = (T extends { [Symbol.asyncIterator]: infer V }
  ? { [Symbol.asyncIterator]: V }
  : {}) &
  (T extends { [Symbol.hasInstance]: infer V }
    ? { [Symbol.hasInstance]: V }
    : {}) &
  (T extends { [Symbol.isConcatSpreadable]: infer V }
    ? { [Symbol.isConcatSpreadable]: V }
    : {}) &
  (T extends { [Symbol.iterator]: infer V } ? { [Symbol.iterator]: V } : {}) &
  (T extends { [Symbol.match]: infer V } ? { [Symbol.match]: V } : {}) &
  (T extends { [Symbol.matchAll]: infer V } ? { [Symbol.matchAll]: V } : {}) &
  (T extends { [Symbol.replace]: infer V } ? { [Symbol.replace]: V } : {}) &
  (T extends { [Symbol.search]: infer V } ? { [Symbol.search]: V } : {}) &
  (T extends { [Symbol.species]: infer V } ? { [Symbol.species]: V } : {}) &
  (T extends { [Symbol.split]: infer V } ? { [Symbol.split]: V } : {}) &
  (T extends { [Symbol.toPrimitive]: infer V }
    ? { [Symbol.toPrimitive]: V }
    : {}) &
  (T extends { [Symbol.toStringTag]: infer V }
    ? { [Symbol.toStringTag]: V }
    : {}) &
  (T extends { [Symbol.unscopables]: infer V }
    ? { [Symbol.unscopables]: V }
    : {})

type UnwrappedObject<T> = { [P in keyof T]: UnwrapRef<T[P]> } & SymbolExtract<T><|MERGE_RESOLUTION|>--- conflicted
+++ resolved
@@ -45,11 +45,7 @@
   }
   let value = shallow ? rawValue : convert(rawValue)
   const r = {
-<<<<<<< HEAD
-    _isRef: true, // ! Ref 类型标识
-=======
     __v_isRef: true,
->>>>>>> 0c48558f
     get value() {
       track(r, TrackOpTypes.GET, 'value')
       return value
