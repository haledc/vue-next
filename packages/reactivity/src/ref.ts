--- conflicted
+++ resolved
@@ -77,11 +77,7 @@
 // Recursively unwraps nested value bindings.
 // ! 递归获取嵌套数据的类型
 export type UnwrapRef<T> = {
-<<<<<<< HEAD
-  // ! 如果是 Ref 类型，继续解套
-=======
   cRef: T extends ComputedRef<infer V> ? UnwrapRef<V> : T
->>>>>>> 2d6d5d45
   ref: T extends Ref<infer V> ? UnwrapRef<V> : T
 
   // ! 如果是数组类型，循环解套
@@ -92,19 +88,6 @@
 
   // ! 否则，停止解套
   stop: T
-<<<<<<< HEAD
-}[T extends Ref
-  ? 'ref'
-  : T extends Array<any>
-    ? 'array'
-    : T extends BailTypes
-      ? 'stop' // bail out on types that shouldn't be unwrapped
-      : T extends object ? 'object' : 'stop']
-
-// only unwrap nested ref
-// ! 类型别名，已经是 Ref 类型，不需要解套，否则递归解套
-export type UnwrapNestedRefs<T> = T extends Ref ? T : UnwrapRef<T>
-=======
 }[T extends ComputedRef<any>
   ? 'cRef'
   : T extends Ref
@@ -113,5 +96,4 @@
       ? 'array'
       : T extends BailTypes
         ? 'stop' // bail out on types that shouldn't be unwrapped
-        : T extends object ? 'object' : 'stop']
->>>>>>> 2d6d5d45
+        : T extends object ? 'object' : 'stop']