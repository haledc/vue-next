--- conflicted
+++ resolved
@@ -190,16 +190,10 @@
   ): Iterable & Iterator {
     const target = (this as any)[ReactiveFlags.RAW]
     const rawTarget = toRaw(target)
-<<<<<<< HEAD
-    const isMap = rawTarget instanceof Map
-    const isPair = method === 'entries' || (method === Symbol.iterator && isMap) // ! [key, value] 成对结构
-    const isKeyOnly = method === 'keys' && isMap
-=======
     const targetIsMap = isMap(rawTarget)
     const isPair =
-      method === 'entries' || (method === Symbol.iterator && targetIsMap)
+      method === 'entries' || (method === Symbol.iterator && targetIsMap) // ! [key, value] 成对结构
     const isKeyOnly = method === 'keys' && targetIsMap
->>>>>>> f2ef7d7c
     const innerIterator = target[method](...args)
     const wrap = isReadonly ? toReadonly : isShallow ? toShallow : toReactive // ! 转换成响应式的方法
     !isReadonly &&
