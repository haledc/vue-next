import { toRaw, reactive, readonly } from './reactive'
import { track, trigger, ITERATE_KEY, MAP_KEY_ITERATE_KEY } from './effect'
import { TrackOpTypes, TriggerOpTypes } from './operations'
import {
  isObject,
  capitalize,
  hasOwn,
  hasChanged,
  toRawType
} from '@vue/shared'

export type CollectionTypes = IterableCollections | WeakCollections

type IterableCollections = Map<any, any> | Set<any>
type WeakCollections = WeakMap<any, any> | WeakSet<any>
type MapTypes = Map<any, any> | WeakMap<any, any>
type SetTypes = Set<any> | WeakSet<any>

// ! 生成响应式对象
const toReactive = <T extends unknown>(value: T): T =>
  isObject(value) ? reactive(value) : value

// ! 生成只读响应式对象
const toReadonly = <T extends unknown>(value: T): T =>
  isObject(value) ? readonly(value) : value

// ! 获取原型对象
const getProto = <T extends CollectionTypes>(v: T): any =>
  Reflect.getPrototypeOf(v)

function get(
  target: MapTypes,
  key: unknown,
  wrap: typeof toReactive | typeof toReadonly
) {
  target = toRaw(target) // ! 获取原始对象
  const rawKey = toRaw(key) // ! 获取原始 key
  if (key !== rawKey) {
    track(target, TrackOpTypes.GET, key)
  }
  track(target, TrackOpTypes.GET, rawKey)
  const { has, get } = getProto(target)
  if (has.call(target, key)) {
    return wrap(get.call(target, key)) // ! 通过 call 绑定 this 指向原始对象
  } else if (has.call(target, rawKey)) {
    return wrap(get.call(target, rawKey))
  }
}

function has(this: CollectionTypes, key: unknown): boolean {
  const target = toRaw(this)
  const rawKey = toRaw(key)
  if (key !== rawKey) {
    track(target, TrackOpTypes.HAS, key)
  }
  track(target, TrackOpTypes.HAS, rawKey)
  const has = getProto(target).has
  return has.call(target, key) || has.call(target, rawKey)
}

function size(target: IterableCollections) {
  target = toRaw(target)
  track(target, TrackOpTypes.ITERATE, ITERATE_KEY) // ! 收集依赖，这里是 ITERATE 类型
  return Reflect.get(getProto(target), 'size', target)
}

function add(this: SetTypes, value: unknown) {
  value = toRaw(value)
  const target = toRaw(this)
  const proto = getProto(target)
  const hadKey = proto.has.call(target, value) // ! 判断是否已经存在 key 值
  const result = proto.add.call(target, value) // ! 新增属性
  if (!hadKey) {
    trigger(target, TriggerOpTypes.ADD, value, value)
  }
  return result
}

function set(this: MapTypes, key: unknown, value: unknown) {
  value = toRaw(value)
  const target = toRaw(this)
  const { has, get, set } = getProto(target)

  let hadKey = has.call(target, key)
  if (!hadKey) {
    key = toRaw(key)
    hadKey = has.call(target, key)
  } else if (__DEV__) {
    checkIdentityKeys(target, has, key)
  }

  const oldValue = get.call(target, key)
  const result = set.call(target, key, value)
  if (!hadKey) {
    trigger(target, TriggerOpTypes.ADD, key, value)
  } else if (hasChanged(value, oldValue)) {
    trigger(target, TriggerOpTypes.SET, key, value, oldValue)
  }
  return result
}

function deleteEntry(this: CollectionTypes, key: unknown) {
  const target = toRaw(this)
  const { has, get, delete: del } = getProto(target)
  let hadKey = has.call(target, key)
  if (!hadKey) {
    key = toRaw(key)
    hadKey = has.call(target, key)
  } else if (__DEV__) {
    checkIdentityKeys(target, has, key)
  }

  const oldValue = get ? get.call(target, key) : undefined
  // forward the operation before queueing reactions
  const result = del.call(target, key)
  if (hadKey) {
    trigger(target, TriggerOpTypes.DELETE, key, undefined, oldValue)
  }
  return result
}

function clear(this: IterableCollections) {
  const target = toRaw(this)
  const hadItems = target.size !== 0 // ! 判断是否有元素
  const oldTarget = __DEV__
    ? target instanceof Map
      ? new Map(target)
      : new Set(target)
    : undefined
  // forward the operation before queueing reactions
  const result = getProto(target).clear.call(target)
  if (hadItems) {
    trigger(target, TriggerOpTypes.CLEAR, undefined, undefined, oldTarget)
  }
  return result
}

function createForEach(isReadonly: boolean) {
  return function forEach(
    this: IterableCollections,
    callback: Function,
    thisArg?: unknown
  ) {
    const observed = this
    const target = toRaw(observed)
    const wrap = isReadonly ? toReadonly : toReactive
<<<<<<< HEAD
    track(target, TrackOpTypes.ITERATE, ITERATE_KEY) // ! 收集依赖，这里是 ITERATE 类型
=======
    !isReadonly && track(target, TrackOpTypes.ITERATE, ITERATE_KEY)
>>>>>>> 09b4202a
    // important: create sure the callback is
    // 1. invoked with the reactive map as `this` and 3rd arg
    // 2. the value received should be a corresponding reactive/readonly.
    function wrappedCallback(value: unknown, key: unknown) {
      return callback.call(observed, wrap(value), wrap(key), observed) // ! key 和 value 转换成响应式对象
    }
    return getProto(target).forEach.call(target, wrappedCallback, thisArg)
  }
}

function createIterableMethod(method: string | symbol, isReadonly: boolean) {
  return function(this: IterableCollections, ...args: unknown[]) {
    const target = toRaw(this)
    const isMap = target instanceof Map
    const isPair = method === 'entries' || (method === Symbol.iterator && isMap) // ! [key, value] 成对结构
    const isKeyOnly = method === 'keys' && isMap
    const innerIterator = getProto(target)[method].apply(target, args)
<<<<<<< HEAD
    const wrap = isReadonly ? toReadonly : toReactive // ! 转换成响应式的方法
    track(
      target,
      TrackOpTypes.ITERATE,
      isKeyOnly ? MAP_KEY_ITERATE_KEY : ITERATE_KEY
    )
=======
    const wrap = isReadonly ? toReadonly : toReactive
    !isReadonly &&
      track(
        target,
        TrackOpTypes.ITERATE,
        isKeyOnly ? MAP_KEY_ITERATE_KEY : ITERATE_KEY
      )
>>>>>>> 09b4202a
    // return a wrapped iterator which returns observed versions of the
    // values emitted from the real iterator
    return {
      // iterator protocol
      next() {
        const { value, done } = innerIterator.next()
        return done
          ? { value, done } // ! { value: undefined, done: true }
          : {
              value: isPair ? [wrap(value[0]), wrap(value[1])] : wrap(value), // ! 转换成响应式对象
              done // ! false
            }
      },
      // iterable protocol
      [Symbol.iterator]() {
        return this
      }
    }
  }
}

<<<<<<< HEAD
// ! 创建只读方法
// ! 在拦截 add set delete clear 时判断是否解锁，如果没有解锁会报错且无法操作，解锁后才操作
function createReadonlyMethod(
  method: Function,
  type: TriggerOpTypes
): Function {
=======
function createReadonlyMethod(type: TriggerOpTypes): Function {
>>>>>>> 09b4202a
  return function(this: CollectionTypes, ...args: unknown[]) {
    if (__DEV__) {
      const key = args[0] ? `on key "${args[0]}" ` : ``
      console.warn(
        `${capitalize(type)} operation ${key}failed: target is readonly.`,
        toRaw(this)
      )
    }
    return type === TriggerOpTypes.DELETE ? false : this
  }
}

// ! 可变插桩对象
const mutableInstrumentations: Record<string, Function> = {
  get(this: MapTypes, key: unknown) {
    return get(this, key, toReactive) // ! 传入 target 参数为 this，this 指代理对象
  },
  get size() {
    return size((this as unknown) as IterableCollections)
  },
  has,
  add,
  set,
  delete: deleteEntry,
  clear,
  forEach: createForEach(false)
}

// ! 只读可变插桩对象
const readonlyInstrumentations: Record<string, Function> = {
  get(this: MapTypes, key: unknown) {
    return get(this, key, toReadonly)
  },
  get size() {
    return size((this as unknown) as IterableCollections)
  },
  has,
  add: createReadonlyMethod(TriggerOpTypes.ADD),
  set: createReadonlyMethod(TriggerOpTypes.SET),
  delete: createReadonlyMethod(TriggerOpTypes.DELETE),
  clear: createReadonlyMethod(TriggerOpTypes.CLEAR),
  forEach: createForEach(true)
}

const iteratorMethods = ['keys', 'values', 'entries', Symbol.iterator]
iteratorMethods.forEach(method => {
  mutableInstrumentations[method as string] = createIterableMethod(
    method,
    false
  )
  readonlyInstrumentations[method as string] = createIterableMethod(
    method,
    true
  )
})

function createInstrumentationGetter(
  instrumentations: Record<string, Function>
) {
  return (
    target: CollectionTypes,
    key: string | symbol,
    receiver: CollectionTypes
  ) =>
    Reflect.get(
      // ! 改变反射的 target -> 有 key 时指向插桩对象
      hasOwn(instrumentations, key) && key in target
        ? instrumentations // ! 插桩对象
        : target,
      key,
      receiver
    )
}

export const mutableCollectionHandlers: ProxyHandler<CollectionTypes> = {
  get: createInstrumentationGetter(mutableInstrumentations)
}

export const readonlyCollectionHandlers: ProxyHandler<CollectionTypes> = {
  get: createInstrumentationGetter(readonlyInstrumentations)
}

function checkIdentityKeys(
  target: CollectionTypes,
  has: (key: unknown) => boolean,
  key: unknown
) {
  const rawKey = toRaw(key)
  if (rawKey !== key && has.call(target, rawKey)) {
    const type = toRawType(target)
    console.warn(
      `Reactive ${type} contains both the raw and reactive ` +
        `versions of the same object${type === `Map` ? `as keys` : ``}, ` +
        `which can lead to inconsistencies. ` +
        `Avoid differentiating between the raw and reactive versions ` +
        `of an object and only use the reactive version if possible.`
    )
  }
}<|MERGE_RESOLUTION|>--- conflicted
+++ resolved
@@ -144,11 +144,7 @@
     const observed = this
     const target = toRaw(observed)
     const wrap = isReadonly ? toReadonly : toReactive
-<<<<<<< HEAD
-    track(target, TrackOpTypes.ITERATE, ITERATE_KEY) // ! 收集依赖，这里是 ITERATE 类型
-=======
-    !isReadonly && track(target, TrackOpTypes.ITERATE, ITERATE_KEY)
->>>>>>> 09b4202a
+    !isReadonly && track(target, TrackOpTypes.ITERATE, ITERATE_KEY) // ! 收集依赖，这里是 ITERATE 类型
     // important: create sure the callback is
     // 1. invoked with the reactive map as `this` and 3rd arg
     // 2. the value received should be a corresponding reactive/readonly.
@@ -166,22 +162,13 @@
     const isPair = method === 'entries' || (method === Symbol.iterator && isMap) // ! [key, value] 成对结构
     const isKeyOnly = method === 'keys' && isMap
     const innerIterator = getProto(target)[method].apply(target, args)
-<<<<<<< HEAD
     const wrap = isReadonly ? toReadonly : toReactive // ! 转换成响应式的方法
-    track(
-      target,
-      TrackOpTypes.ITERATE,
-      isKeyOnly ? MAP_KEY_ITERATE_KEY : ITERATE_KEY
-    )
-=======
-    const wrap = isReadonly ? toReadonly : toReactive
     !isReadonly &&
       track(
         target,
         TrackOpTypes.ITERATE,
         isKeyOnly ? MAP_KEY_ITERATE_KEY : ITERATE_KEY
       )
->>>>>>> 09b4202a
     // return a wrapped iterator which returns observed versions of the
     // values emitted from the real iterator
     return {
@@ -203,16 +190,7 @@
   }
 }
 
-<<<<<<< HEAD
-// ! 创建只读方法
-// ! 在拦截 add set delete clear 时判断是否解锁，如果没有解锁会报错且无法操作，解锁后才操作
-function createReadonlyMethod(
-  method: Function,
-  type: TriggerOpTypes
-): Function {
-=======
 function createReadonlyMethod(type: TriggerOpTypes): Function {
->>>>>>> 09b4202a
   return function(this: CollectionTypes, ...args: unknown[]) {
     if (__DEV__) {
       const key = args[0] ? `on key "${args[0]}" ` : ``
