import { toRaw, reactive, readonly } from './reactive'
import { track, trigger, ITERATE_KEY } from './effect'
import { TrackOpTypes, TriggerOpTypes } from './operations'
import { LOCKED } from './lock'
import { isObject, capitalize, hasOwn, hasChanged } from '@vue/shared'

export type CollectionTypes = IterableCollections | WeakCollections

type IterableCollections = Map<any, any> | Set<any>
type WeakCollections = WeakMap<any, any> | WeakSet<any>
type MapTypes = Map<any, any> | WeakMap<any, any>
type SetTypes = Set<any> | WeakSet<any>

// ! 生成响应式对象
const toReactive = <T extends unknown>(value: T): T =>
  isObject(value) ? reactive(value) : value

// ! 生成只读响应式对象
const toReadonly = <T extends unknown>(value: T): T =>
  isObject(value) ? readonly(value) : value

// ! 获取原型对象
const getProto = <T extends CollectionTypes>(v: T): any =>
  Reflect.getPrototypeOf(v)

function get(
  target: MapTypes,
  key: unknown,
  wrap: typeof toReactive | typeof toReadonly
) {
<<<<<<< HEAD
  target = toRaw(target) // ! 获取原始对象
  key = toRaw(key) // ! 获取原始 key
  track(target, TrackOpTypes.GET, key) // ! 收集依赖
  return wrap(getProto(target).get.call(target, key)) // ! 通过 call 绑定 this 指向原始对象
=======
  target = toRaw(target)
  const rawKey = toRaw(key)
  track(target, TrackOpTypes.GET, rawKey)
  const { has, get } = getProto(target)
  if (has.call(target, key)) {
    return wrap(get.call(target, key))
  } else if (has.call(target, rawKey)) {
    return wrap(get.call(target, rawKey))
  }
>>>>>>> c75388d5
}

function has(this: CollectionTypes, key: unknown): boolean {
  const target = toRaw(this)
<<<<<<< HEAD
  key = toRaw(key)
  track(target, TrackOpTypes.HAS, key) // ! 收集依赖
  return getProto(target).has.call(target, key)
=======
  const rawKey = toRaw(key)
  track(target, TrackOpTypes.HAS, rawKey)
  const has = getProto(target).has
  return has.call(target, key) || has.call(target, rawKey)
>>>>>>> c75388d5
}

function size(target: IterableCollections) {
  target = toRaw(target)
  track(target, TrackOpTypes.ITERATE, ITERATE_KEY) // ! 收集依赖，这里是 ITERATE 类型
  return Reflect.get(getProto(target), 'size', target)
}

function add(this: SetTypes, value: unknown) {
  value = toRaw(value)
  const target = toRaw(this)
  const proto = getProto(target)
  const hadKey = proto.has.call(target, value) // ! 判断是否已经存在 key 值
  const result = proto.add.call(target, value) // ! 新增属性
  if (!hadKey) {
    trigger(target, TriggerOpTypes.ADD, value, value)
  }
  return result
}

function set(this: MapTypes, key: unknown, value: unknown) {
  value = toRaw(value)
  key = toRaw(key)
  const target = toRaw(this)
  const proto = getProto(target)
  const hadKey = proto.has.call(target, key) // ! 判断是否已经存在 key 值
  const oldValue = proto.get.call(target, key) // ! 获取旧值
  const result = proto.set.call(target, key, value)
  if (!hadKey) {
    trigger(target, TriggerOpTypes.ADD, key, value)
  } else if (hasChanged(value, oldValue)) {
    trigger(target, TriggerOpTypes.SET, key, value, oldValue)
  }
  return result
}

function deleteEntry(this: CollectionTypes, key: unknown) {
  const target = toRaw(this)
<<<<<<< HEAD
  const proto = getProto(target)
  const hadKey = proto.has.call(target, key)
  const oldValue = proto.get ? proto.get.call(target, key) : undefined // ! 获取旧值，没有则为 undefined
=======
  const { has, get, delete: del } = getProto(target)
  let hadKey = has.call(target, key)
  if (!hadKey) {
    key = toRaw(key)
    hadKey = has.call(target, key)
  }
  const oldValue = get ? get.call(target, key) : undefined
>>>>>>> c75388d5
  // forward the operation before queueing reactions
  const result = del.call(target, key)
  if (hadKey) {
    trigger(target, TriggerOpTypes.DELETE, key, undefined, oldValue)
  }
  return result
}

function clear(this: IterableCollections) {
  const target = toRaw(this)
  const hadItems = target.size !== 0 // ! 判断是否有元素
  const oldTarget = __DEV__
    ? target instanceof Map
      ? new Map(target)
      : new Set(target)
    : undefined
  // forward the operation before queueing reactions
  const result = getProto(target).clear.call(target)
  if (hadItems) {
    trigger(target, TriggerOpTypes.CLEAR, undefined, undefined, oldTarget)
  }
  return result
}

function createForEach(isReadonly: boolean) {
  return function forEach(
    this: IterableCollections,
    callback: Function,
    thisArg?: unknown
  ) {
    const observed = this
    const target = toRaw(observed)
    const wrap = isReadonly ? toReadonly : toReactive
    track(target, TrackOpTypes.ITERATE, ITERATE_KEY) // ! 收集依赖，这里是 ITERATE 类型
    // important: create sure the callback is
    // 1. invoked with the reactive map as `this` and 3rd arg
    // 2. the value received should be a corresponding reactive/readonly.
    function wrappedCallback(value: unknown, key: unknown) {
      return callback.call(observed, wrap(value), wrap(key), observed) // ! key 和 value 转换成响应式对象
    }
    return getProto(target).forEach.call(target, wrappedCallback, thisArg)
  }
}

function createIterableMethod(method: string | symbol, isReadonly: boolean) {
  return function(this: IterableCollections, ...args: unknown[]) {
    const target = toRaw(this)
    // ! [key, value] 成对结构
    const isPair =
      method === 'entries' ||
      (method === Symbol.iterator && target instanceof Map)
    const innerIterator = getProto(target)[method].apply(target, args) // ! 调用对应的迭代方法，生成迭代器
    const wrap = isReadonly ? toReadonly : toReactive // ! 转换成响应式的方法
    track(target, TrackOpTypes.ITERATE, ITERATE_KEY) // ! 收集依赖，这里是 ITERATE 类型
    // return a wrapped iterator which returns observed versions of the
    // values emitted from the real iterator
    return {
      // iterator protocol
      next() {
        const { value, done } = innerIterator.next()
        return done
          ? { value, done } // ! { value: undefined, done: true }
          : {
              value: isPair ? [wrap(value[0]), wrap(value[1])] : wrap(value), // ! 转换成响应式对象
              done // ! false
            }
      },
      // iterable protocol
      [Symbol.iterator]() {
        return this
      }
    }
  }
}

// ! 创建只读方法
// ! 在拦截 add set delete clear 时判断是否解锁，如果没有解锁会报错且无法操作，解锁后才操作
function createReadonlyMethod(
  method: Function,
  type: TriggerOpTypes
): Function {
  return function(this: CollectionTypes, ...args: unknown[]) {
    if (LOCKED) {
      if (__DEV__) {
        const key = args[0] ? `on key "${args[0]}" ` : ``
        console.warn(
          `${capitalize(type)} operation ${key}failed: target is readonly.`,
          toRaw(this)
        )
      }
      return type === TriggerOpTypes.DELETE ? false : this
    } else {
      return method.apply(this, args)
    }
  }
}

// ! 可变插桩对象
const mutableInstrumentations: Record<string, Function> = {
  get(this: MapTypes, key: unknown) {
    return get(this, key, toReactive) // ! 传入 target 参数为 this，this 指代理对象
  },
  get size() {
    return size((this as unknown) as IterableCollections)
  },
  has,
  add,
  set,
  delete: deleteEntry,
  clear,
  forEach: createForEach(false)
}

// ! 只读可变插桩对象
const readonlyInstrumentations: Record<string, Function> = {
  get(this: MapTypes, key: unknown) {
    return get(this, key, toReadonly)
  },
  get size(this: IterableCollections) {
    return size(this)
  },
  has,
  add: createReadonlyMethod(add, TriggerOpTypes.ADD),
  set: createReadonlyMethod(set, TriggerOpTypes.SET),
  delete: createReadonlyMethod(deleteEntry, TriggerOpTypes.DELETE),
  clear: createReadonlyMethod(clear, TriggerOpTypes.CLEAR),
  forEach: createForEach(true)
}

const iteratorMethods = ['keys', 'values', 'entries', Symbol.iterator]
iteratorMethods.forEach(method => {
  mutableInstrumentations[method as string] = createIterableMethod(
    method,
    false
  )
  readonlyInstrumentations[method as string] = createIterableMethod(
    method,
    true
  )
})

function createInstrumentationGetter(
  instrumentations: Record<string, Function>
) {
  return (
    target: CollectionTypes,
    key: string | symbol,
    receiver: CollectionTypes
  ) =>
    Reflect.get(
      // ! 改变反射的 target -> 有 key 时指向插桩对象
      hasOwn(instrumentations, key) && key in target
        ? instrumentations // ! 插桩对象
        : target,
      key,
      receiver
    )
}

export const mutableCollectionHandlers: ProxyHandler<CollectionTypes> = {
  get: createInstrumentationGetter(mutableInstrumentations)
}

export const readonlyCollectionHandlers: ProxyHandler<CollectionTypes> = {
  get: createInstrumentationGetter(readonlyInstrumentations)
}<|MERGE_RESOLUTION|>--- conflicted
+++ resolved
@@ -28,36 +28,23 @@
   key: unknown,
   wrap: typeof toReactive | typeof toReadonly
 ) {
-<<<<<<< HEAD
   target = toRaw(target) // ! 获取原始对象
-  key = toRaw(key) // ! 获取原始 key
-  track(target, TrackOpTypes.GET, key) // ! 收集依赖
-  return wrap(getProto(target).get.call(target, key)) // ! 通过 call 绑定 this 指向原始对象
-=======
-  target = toRaw(target)
-  const rawKey = toRaw(key)
-  track(target, TrackOpTypes.GET, rawKey)
+  const rawKey = toRaw(key) // ! 获取原始 key
+  track(target, TrackOpTypes.GET, rawKey) // ! 收集依赖
   const { has, get } = getProto(target)
   if (has.call(target, key)) {
-    return wrap(get.call(target, key))
+    return wrap(get.call(target, key)) // ! 通过 call 绑定 this 指向原始对象
   } else if (has.call(target, rawKey)) {
     return wrap(get.call(target, rawKey))
   }
->>>>>>> c75388d5
 }
 
 function has(this: CollectionTypes, key: unknown): boolean {
   const target = toRaw(this)
-<<<<<<< HEAD
-  key = toRaw(key)
-  track(target, TrackOpTypes.HAS, key) // ! 收集依赖
-  return getProto(target).has.call(target, key)
-=======
   const rawKey = toRaw(key)
-  track(target, TrackOpTypes.HAS, rawKey)
+  track(target, TrackOpTypes.HAS, rawKey) // ! 收集依赖
   const has = getProto(target).has
   return has.call(target, key) || has.call(target, rawKey)
->>>>>>> c75388d5
 }
 
 function size(target: IterableCollections) {
@@ -96,11 +83,6 @@
 
 function deleteEntry(this: CollectionTypes, key: unknown) {
   const target = toRaw(this)
-<<<<<<< HEAD
-  const proto = getProto(target)
-  const hadKey = proto.has.call(target, key)
-  const oldValue = proto.get ? proto.get.call(target, key) : undefined // ! 获取旧值，没有则为 undefined
-=======
   const { has, get, delete: del } = getProto(target)
   let hadKey = has.call(target, key)
   if (!hadKey) {
@@ -108,7 +90,6 @@
     hadKey = has.call(target, key)
   }
   const oldValue = get ? get.call(target, key) : undefined
->>>>>>> c75388d5
   // forward the operation before queueing reactions
   const result = del.call(target, key)
   if (hadKey) {
