import { toRaw, reactive, readonly } from './reactive'
import { track, trigger, ITERATE_KEY } from './effect'
import { TrackOpTypes, TriggerOpTypes } from './operations'
import { LOCKED } from './lock'
import { isObject, capitalize, hasOwn, hasChanged } from '@vue/shared'

export type CollectionTypes = IterableCollections | WeakCollections

type IterableCollections = Map<any, any> | Set<any>
type WeakCollections = WeakMap<any, any> | WeakSet<any>
type MapTypes = Map<any, any> | WeakMap<any, any>
type SetTypes = Set<any> | WeakSet<any>

// ! 生成响应式对象，原始值直接返回它
const toReactive = <T extends unknown>(value: T): T =>
  isObject(value) ? reactive(value) : value

// ! 生成只读响应式对象，原始值直接返回它
const toReadonly = <T extends unknown>(value: T): T =>
  isObject(value) ? readonly(value) : value

// ! 获取原型对象
const getProto = <T extends CollectionTypes>(v: T): any =>
  Reflect.getPrototypeOf(v)

function get(
  target: MapTypes,
  key: unknown,
  wrap: typeof toReactive | typeof toReadonly
) {
<<<<<<< HEAD
  target = toRaw(target) // ! 获取原始对象
  key = toRaw(key) // ! 获取原始 key
  track(target, OperationTypes.GET, key) // ! 收集依赖
  return wrap(getProto(target).get.call(target, key)) // ! 通过 call 绑定 this 指向原始对象
=======
  target = toRaw(target)
  key = toRaw(key)
  track(target, TrackOpTypes.GET, key)
  return wrap(getProto(target).get.call(target, key))
>>>>>>> 89a187b8
}

function has(this: CollectionTypes, key: unknown): boolean {
  const target = toRaw(this)
  key = toRaw(key)
<<<<<<< HEAD
  track(target, OperationTypes.HAS, key) // ! 收集依赖
=======
  track(target, TrackOpTypes.HAS, key)
>>>>>>> 89a187b8
  return getProto(target).has.call(target, key)
}

// ! 拦截 xxx.size 操作
function size(target: IterableCollections) {
  target = toRaw(target)
<<<<<<< HEAD
  track(target, OperationTypes.ITERATE) // ! 收集依赖，这里是 ITERATE 类型
=======
  track(target, TrackOpTypes.ITERATE, ITERATE_KEY)
>>>>>>> 89a187b8
  return Reflect.get(getProto(target), 'size', target)
}

function add(this: SetTypes, value: unknown) {
  value = toRaw(value)
  const target = toRaw(this)
  const proto = getProto(target)
  const hadKey = proto.has.call(target, value) // ! 判断是否已经存在 key 值
  const result = proto.add.call(target, value) // ! 新增属性
  if (!hadKey) {
    /* istanbul ignore else */
    if (__DEV__) {
<<<<<<< HEAD
      trigger(target, OperationTypes.ADD, value, { newValue: value }) // ! 触发依赖
=======
      trigger(target, TriggerOpTypes.ADD, value, { newValue: value })
>>>>>>> 89a187b8
    } else {
      trigger(target, TriggerOpTypes.ADD, value)
    }
  }
  return result
}

function set(this: MapTypes, key: unknown, value: unknown) {
  value = toRaw(value)
  const target = toRaw(this)
  const proto = getProto(target)
  const hadKey = proto.has.call(target, key) // ! 判断是否已经存在 key 值
  const oldValue = proto.get.call(target, key) // ! 获取旧值
  const result = proto.set.call(target, key, value)
  /* istanbul ignore else */
  if (__DEV__) {
    const extraInfo = { oldValue, newValue: value }
    if (!hadKey) {
<<<<<<< HEAD
      trigger(target, OperationTypes.ADD, key, extraInfo) // ! 触发依赖，这里是 ADD 类型
    } else if (hasChanged(value, oldValue)) {
      trigger(target, OperationTypes.SET, key, extraInfo) // ! 触发依赖
=======
      trigger(target, TriggerOpTypes.ADD, key, extraInfo)
    } else if (hasChanged(value, oldValue)) {
      trigger(target, TriggerOpTypes.SET, key, extraInfo)
>>>>>>> 89a187b8
    }
  } else {
    if (!hadKey) {
      trigger(target, TriggerOpTypes.ADD, key)
    } else if (hasChanged(value, oldValue)) {
      trigger(target, TriggerOpTypes.SET, key)
    }
  }
  return result
}

// ! 拦截 delete 操作
function deleteEntry(this: CollectionTypes, key: unknown) {
  const target = toRaw(this)
  const proto = getProto(target)
  const hadKey = proto.has.call(target, key)
  const oldValue = proto.get ? proto.get.call(target, key) : undefined // ! 获取旧值，没有则为 undefined
  // forward the operation before queueing reactions
  const result = proto.delete.call(target, key)
  if (hadKey) {
    /* istanbul ignore else */
    if (__DEV__) {
<<<<<<< HEAD
      trigger(target, OperationTypes.DELETE, key, { oldValue }) // ! 触发依赖
=======
      trigger(target, TriggerOpTypes.DELETE, key, { oldValue })
>>>>>>> 89a187b8
    } else {
      trigger(target, TriggerOpTypes.DELETE, key)
    }
  }
  return result
}

function clear(this: IterableCollections) {
  const target = toRaw(this)
  const hadItems = target.size !== 0 // ! 判断是否有元素
  const oldTarget = __DEV__
    ? target instanceof Map
      ? new Map(target)
      : new Set(target)
    : undefined
  // forward the operation before queueing reactions
  const result = getProto(target).clear.call(target)
  if (hadItems) {
    /* istanbul ignore else */
    if (__DEV__) {
<<<<<<< HEAD
      trigger(target, OperationTypes.CLEAR, void 0, { oldTarget }) // ! 触发依赖
=======
      trigger(target, TriggerOpTypes.CLEAR, void 0, { oldTarget })
>>>>>>> 89a187b8
    } else {
      trigger(target, TriggerOpTypes.CLEAR)
    }
  }
  return result
}

// ! 创建 ForEach 方法
function createForEach(isReadonly: boolean) {
  return function forEach(
    this: IterableCollections,
    callback: Function,
    thisArg?: unknown
  ) {
    const observed = this
    const target = toRaw(observed)
    const wrap = isReadonly ? toReadonly : toReactive
<<<<<<< HEAD
    track(target, OperationTypes.ITERATE) // ! 收集依赖，这里是 ITERATE 类型
=======
    track(target, TrackOpTypes.ITERATE, ITERATE_KEY)
>>>>>>> 89a187b8
    // important: create sure the callback is
    // 1. invoked with the reactive map as `this` and 3rd arg
    // 2. the value received should be a corresponding reactive/readonly.
    function wrappedCallback(value: unknown, key: unknown) {
      return callback.call(observed, wrap(value), wrap(key), observed) // ! key 和 value 转换成响应式对象
    }
    return getProto(target).forEach.call(target, wrappedCallback, thisArg)
  }
}

// ! 创建迭代器方法
function createIterableMethod(method: string | symbol, isReadonly: boolean) {
  return function(this: IterableCollections, ...args: unknown[]) {
    const target = toRaw(this)
    // ! [key, value] 成对结构
    const isPair =
      method === 'entries' ||
      (method === Symbol.iterator && target instanceof Map)
<<<<<<< HEAD
    const innerIterator = getProto(target)[method].apply(target, args) // ! 调用对应的迭代方法，生成迭代器
    const wrap = isReadonly ? toReadonly : toReactive // ! 转换成响应式的方法
    track(target, OperationTypes.ITERATE) // ! 收集依赖，这里是 ITERATE 类型
=======
    const innerIterator = getProto(target)[method].apply(target, args)
    const wrap = isReadonly ? toReadonly : toReactive
    track(target, TrackOpTypes.ITERATE, ITERATE_KEY)
>>>>>>> 89a187b8
    // return a wrapped iterator which returns observed versions of the
    // values emitted from the real iterator
    return {
      // iterator protocol
      next() {
        const { value, done } = innerIterator.next()
        return done
          ? { value, done } // ! { value: undefined, done: true }
          : {
              value: isPair ? [wrap(value[0]), wrap(value[1])] : wrap(value), // ! 转换成响应式对象
              done // ! false
            }
      },
      // iterable protocol
      [Symbol.iterator]() {
        return this
      }
    }
  }
}

// ! 创建只读方法
// ! 在拦截 add set delete clear 时判断是否解锁，如果没有解锁会报错，解锁后才能操作
function createReadonlyMethod(
  method: Function,
  type: TriggerOpTypes
): Function {
  return function(this: CollectionTypes, ...args: unknown[]) {
    if (LOCKED) {
      if (__DEV__) {
        const key = args[0] ? `on key "${args[0]}" ` : ``
        console.warn(
          `${capitalize(type)} operation ${key}failed: target is readonly.`,
          toRaw(this)
        )
      }
      return type === TriggerOpTypes.DELETE ? false : this
    } else {
      return method.apply(this, args)
    }
  }
}

// ! 可变插桩对象
const mutableInstrumentations: Record<string, Function> = {
  get(this: MapTypes, key: unknown) {
    return get(this, key, toReactive) // ! 传入 target 参数为 this，this 是代理的原始数据
  },
  get size(this: IterableCollections) {
    return size(this)
  },
  has,
  add,
  set,
  delete: deleteEntry,
  clear,
  forEach: createForEach(false)
}

// ! 只读可变插桩对象
const readonlyInstrumentations: Record<string, Function> = {
  get(this: MapTypes, key: unknown) {
    return get(this, key, toReadonly)
  },
  get size(this: IterableCollections) {
    return size(this)
  },
  has,
  add: createReadonlyMethod(add, TriggerOpTypes.ADD),
  set: createReadonlyMethod(set, TriggerOpTypes.SET),
  delete: createReadonlyMethod(deleteEntry, TriggerOpTypes.DELETE),
  clear: createReadonlyMethod(clear, TriggerOpTypes.CLEAR),
  forEach: createForEach(true)
}

const iteratorMethods = ['keys', 'values', 'entries', Symbol.iterator]
iteratorMethods.forEach(method => {
  mutableInstrumentations[method as string] = createIterableMethod(
    method,
    false
  )
  readonlyInstrumentations[method as string] = createIterableMethod(
    method,
    true
  )
})

function createInstrumentationGetter(
  instrumentations: Record<string, Function>
) {
  return (
    target: CollectionTypes,
    key: string | symbol,
    receiver: CollectionTypes
  ) =>
    Reflect.get(
      // ! 改变反射的 target -> 有 key 时指向插桩对象
      hasOwn(instrumentations, key) && key in target
        ? instrumentations
        : target,
      key,
      receiver
    )
}

export const mutableCollectionHandlers: ProxyHandler<CollectionTypes> = {
  get: createInstrumentationGetter(mutableInstrumentations)
}

export const readonlyCollectionHandlers: ProxyHandler<CollectionTypes> = {
  get: createInstrumentationGetter(readonlyInstrumentations)
}<|MERGE_RESOLUTION|>--- conflicted
+++ resolved
@@ -28,38 +28,23 @@
   key: unknown,
   wrap: typeof toReactive | typeof toReadonly
 ) {
-<<<<<<< HEAD
   target = toRaw(target) // ! 获取原始对象
   key = toRaw(key) // ! 获取原始 key
-  track(target, OperationTypes.GET, key) // ! 收集依赖
+  track(target, TrackOpTypes.GET, key) // ! 收集依赖
   return wrap(getProto(target).get.call(target, key)) // ! 通过 call 绑定 this 指向原始对象
-=======
-  target = toRaw(target)
+}
+
+function has(this: CollectionTypes, key: unknown): boolean {
+  const target = toRaw(this)
   key = toRaw(key)
-  track(target, TrackOpTypes.GET, key)
-  return wrap(getProto(target).get.call(target, key))
->>>>>>> 89a187b8
-}
-
-function has(this: CollectionTypes, key: unknown): boolean {
-  const target = toRaw(this)
-  key = toRaw(key)
-<<<<<<< HEAD
-  track(target, OperationTypes.HAS, key) // ! 收集依赖
-=======
-  track(target, TrackOpTypes.HAS, key)
->>>>>>> 89a187b8
+  track(target, TrackOpTypes.HAS, key) // ! 收集依赖
   return getProto(target).has.call(target, key)
 }
 
 // ! 拦截 xxx.size 操作
 function size(target: IterableCollections) {
   target = toRaw(target)
-<<<<<<< HEAD
-  track(target, OperationTypes.ITERATE) // ! 收集依赖，这里是 ITERATE 类型
-=======
-  track(target, TrackOpTypes.ITERATE, ITERATE_KEY)
->>>>>>> 89a187b8
+  track(target, TrackOpTypes.ITERATE, ITERATE_KEY) // ! 收集依赖，这里是 ITERATE 类型
   return Reflect.get(getProto(target), 'size', target)
 }
 
@@ -72,11 +57,7 @@
   if (!hadKey) {
     /* istanbul ignore else */
     if (__DEV__) {
-<<<<<<< HEAD
-      trigger(target, OperationTypes.ADD, value, { newValue: value }) // ! 触发依赖
-=======
-      trigger(target, TriggerOpTypes.ADD, value, { newValue: value })
->>>>>>> 89a187b8
+      trigger(target, TriggerOpTypes.ADD, value, { newValue: value }) // ! 触发依赖
     } else {
       trigger(target, TriggerOpTypes.ADD, value)
     }
@@ -95,15 +76,9 @@
   if (__DEV__) {
     const extraInfo = { oldValue, newValue: value }
     if (!hadKey) {
-<<<<<<< HEAD
-      trigger(target, OperationTypes.ADD, key, extraInfo) // ! 触发依赖，这里是 ADD 类型
+      trigger(target, TriggerOpTypes.ADD, key, extraInfo) // ! 触发依赖，这里是 ADD 类型
     } else if (hasChanged(value, oldValue)) {
-      trigger(target, OperationTypes.SET, key, extraInfo) // ! 触发依赖
-=======
-      trigger(target, TriggerOpTypes.ADD, key, extraInfo)
-    } else if (hasChanged(value, oldValue)) {
-      trigger(target, TriggerOpTypes.SET, key, extraInfo)
->>>>>>> 89a187b8
+      trigger(target, TriggerOpTypes.SET, key, extraInfo) // ! 触发依赖
     }
   } else {
     if (!hadKey) {
@@ -126,11 +101,7 @@
   if (hadKey) {
     /* istanbul ignore else */
     if (__DEV__) {
-<<<<<<< HEAD
-      trigger(target, OperationTypes.DELETE, key, { oldValue }) // ! 触发依赖
-=======
-      trigger(target, TriggerOpTypes.DELETE, key, { oldValue })
->>>>>>> 89a187b8
+      trigger(target, TriggerOpTypes.DELETE, key, { oldValue }) // ! 触发依赖
     } else {
       trigger(target, TriggerOpTypes.DELETE, key)
     }
@@ -151,11 +122,7 @@
   if (hadItems) {
     /* istanbul ignore else */
     if (__DEV__) {
-<<<<<<< HEAD
-      trigger(target, OperationTypes.CLEAR, void 0, { oldTarget }) // ! 触发依赖
-=======
-      trigger(target, TriggerOpTypes.CLEAR, void 0, { oldTarget })
->>>>>>> 89a187b8
+      trigger(target, TriggerOpTypes.CLEAR, void 0, { oldTarget }) // ! 触发依赖
     } else {
       trigger(target, TriggerOpTypes.CLEAR)
     }
@@ -173,11 +140,7 @@
     const observed = this
     const target = toRaw(observed)
     const wrap = isReadonly ? toReadonly : toReactive
-<<<<<<< HEAD
-    track(target, OperationTypes.ITERATE) // ! 收集依赖，这里是 ITERATE 类型
-=======
-    track(target, TrackOpTypes.ITERATE, ITERATE_KEY)
->>>>>>> 89a187b8
+    track(target, TrackOpTypes.ITERATE, ITERATE_KEY) // ! 收集依赖，这里是 ITERATE 类型
     // important: create sure the callback is
     // 1. invoked with the reactive map as `this` and 3rd arg
     // 2. the value received should be a corresponding reactive/readonly.
@@ -196,15 +159,9 @@
     const isPair =
       method === 'entries' ||
       (method === Symbol.iterator && target instanceof Map)
-<<<<<<< HEAD
     const innerIterator = getProto(target)[method].apply(target, args) // ! 调用对应的迭代方法，生成迭代器
     const wrap = isReadonly ? toReadonly : toReactive // ! 转换成响应式的方法
-    track(target, OperationTypes.ITERATE) // ! 收集依赖，这里是 ITERATE 类型
-=======
-    const innerIterator = getProto(target)[method].apply(target, args)
-    const wrap = isReadonly ? toReadonly : toReactive
-    track(target, TrackOpTypes.ITERATE, ITERATE_KEY)
->>>>>>> 89a187b8
+    track(target, TrackOpTypes.ITERATE, ITERATE_KEY) // ! 收集依赖，这里是 ITERATE 类型
     // return a wrapped iterator which returns observed versions of the
     // values emitted from the real iterator
     return {
