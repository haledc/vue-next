import { toRaw, reactive, readonly, ReactiveFlags } from './reactive'
import { track, trigger, ITERATE_KEY, MAP_KEY_ITERATE_KEY } from './effect'
import { TrackOpTypes, TriggerOpTypes } from './operations'
import {
  isObject,
  capitalize,
  hasOwn,
  hasChanged,
  toRawType
} from '@vue/shared'

export type CollectionTypes = IterableCollections | WeakCollections

type IterableCollections = Map<any, any> | Set<any>
type WeakCollections = WeakMap<any, any> | WeakSet<any>
type MapTypes = Map<any, any> | WeakMap<any, any>
type SetTypes = Set<any> | WeakSet<any>

// ! 生成响应式对象
const toReactive = <T extends unknown>(value: T): T =>
  isObject(value) ? reactive(value) : value

// ! 生成只读响应式对象
const toReadonly = <T extends unknown>(value: T): T =>
  isObject(value) ? readonly(value) : value

const toShallow = <T extends unknown>(value: T): T => value

// ! 获取原型对象
const getProto = <T extends CollectionTypes>(v: T): any =>
  Reflect.getPrototypeOf(v)

function get(
  target: MapTypes,
  key: unknown,
  isReadonly = false,
  isShallow = false
) {
<<<<<<< HEAD
  target = toRaw(target) // ! 获取原始对象
  const rawKey = toRaw(key) // ! 获取原始 key
=======
  // #1772: readonly(reactive(Map)) should return readonly + reactive version
  // of the value
  target = (target as any)[ReactiveFlags.RAW]
  const rawTarget = toRaw(target)
  const rawKey = toRaw(key)
>>>>>>> 823a2bc5
  if (key !== rawKey) {
    !isReadonly && track(rawTarget, TrackOpTypes.GET, key)
  }
<<<<<<< HEAD
  track(target, TrackOpTypes.GET, rawKey)
  const { has, get } = getProto(target) // ! 获取原型对象方法
  if (has.call(target, key)) {
    return wrap(get.call(target, key)) // ! 原始对象借用原型对象方法 - wrap 是响应式转换方法
  } else if (has.call(target, rawKey)) {
    return wrap(get.call(target, rawKey))
=======
  !isReadonly && track(rawTarget, TrackOpTypes.GET, rawKey)
  const { has } = getProto(rawTarget)
  const wrap = isReadonly ? toReadonly : isShallow ? toShallow : toReactive
  if (has.call(rawTarget, key)) {
    return wrap(target.get(key))
  } else if (has.call(rawTarget, rawKey)) {
    return wrap(target.get(rawKey))
>>>>>>> 823a2bc5
  }
}

function has(this: CollectionTypes, key: unknown, isReadonly = false): boolean {
  const target = (this as any)[ReactiveFlags.RAW]
  const rawTarget = toRaw(target)
  const rawKey = toRaw(key)
  if (key !== rawKey) {
    !isReadonly && track(rawTarget, TrackOpTypes.HAS, key)
  }
  !isReadonly && track(rawTarget, TrackOpTypes.HAS, rawKey)
  return target.has(key) || target.has(rawKey)
}

<<<<<<< HEAD
function size(target: IterableCollections) {
  target = toRaw(target)
  track(target, TrackOpTypes.ITERATE, ITERATE_KEY) // ! ITERATE 类型
  return Reflect.get(getProto(target), 'size', target)
=======
function size(target: IterableCollections, isReadonly = false) {
  target = (target as any)[ReactiveFlags.RAW]
  !isReadonly && track(toRaw(target), TrackOpTypes.ITERATE, ITERATE_KEY)
  return Reflect.get(target, 'size', target)
>>>>>>> 823a2bc5
}

function add(this: SetTypes, value: unknown) {
  value = toRaw(value)
  const target = toRaw(this)
  const proto = getProto(target)
  const hadKey = proto.has.call(target, value)
  const result = proto.add.call(target, value)
  if (!hadKey) {
    trigger(target, TriggerOpTypes.ADD, value, value)
  }
  return result
}

function set(this: MapTypes, key: unknown, value: unknown) {
  value = toRaw(value)
  const target = toRaw(this)
  const { has, get, set } = getProto(target)

  let hadKey = has.call(target, key)
  if (!hadKey) {
    key = toRaw(key)
    hadKey = has.call(target, key)
  } else if (__DEV__) {
    checkIdentityKeys(target, has, key)
  }

  const oldValue = get.call(target, key)
  const result = set.call(target, key, value)
  if (!hadKey) {
    trigger(target, TriggerOpTypes.ADD, key, value)
  } else if (hasChanged(value, oldValue)) {
    trigger(target, TriggerOpTypes.SET, key, value, oldValue)
  }
  return result
}

function deleteEntry(this: CollectionTypes, key: unknown) {
  const target = toRaw(this)
  const { has, get, delete: del } = getProto(target)
  let hadKey = has.call(target, key)
  if (!hadKey) {
    key = toRaw(key)
    hadKey = has.call(target, key)
  } else if (__DEV__) {
    checkIdentityKeys(target, has, key)
  }

  const oldValue = get ? get.call(target, key) : undefined
  // forward the operation before queueing reactions
  const result = del.call(target, key)
  if (hadKey) {
    trigger(target, TriggerOpTypes.DELETE, key, undefined, oldValue)
  }
  return result
}

function clear(this: IterableCollections) {
  const target = toRaw(this)
  const hadItems = target.size !== 0
  const oldTarget = __DEV__
    ? target instanceof Map
      ? new Map(target)
      : new Set(target)
    : undefined
  // forward the operation before queueing reactions
  const result = getProto(target).clear.call(target)
  if (hadItems) {
    trigger(target, TriggerOpTypes.CLEAR, undefined, undefined, oldTarget)
  }
  return result
}

function createForEach(isReadonly: boolean, isShallow: boolean) {
  return function forEach(
    this: IterableCollections,
    callback: Function,
    thisArg?: unknown
  ) {
    const observed = this
    const target = toRaw(observed)
<<<<<<< HEAD
    const wrap = isReadonly ? toReadonly : shallow ? toShallow : toReactive
    !isReadonly && track(target, TrackOpTypes.ITERATE, ITERATE_KEY) // ! ITERATE 类型
=======
    const wrap = isReadonly ? toReadonly : isShallow ? toShallow : toReactive
    !isReadonly && track(target, TrackOpTypes.ITERATE, ITERATE_KEY)
>>>>>>> 823a2bc5
    // important: create sure the callback is
    // 1. invoked with the reactive map as `this` and 3rd arg
    // 2. the value received should be a corresponding reactive/readonly.
    function wrappedCallback(value: unknown, key: unknown) {
      return callback.call(thisArg, wrap(value), wrap(key), observed)
    }
    return getProto(target).forEach.call(target, wrappedCallback)
  }
}

interface Iterable {
  [Symbol.iterator](): Iterator
}

interface Iterator {
  next(value?: any): IterationResult
}

interface IterationResult {
  value: any
  done: boolean
}

function createIterableMethod(
  method: string | symbol,
  isReadonly: boolean,
  isShallow: boolean
) {
  return function(
    this: IterableCollections,
    ...args: unknown[]
  ): Iterable & Iterator {
<<<<<<< HEAD
    const target = toRaw(this)
    const isMap = target instanceof Map
    const isPair = method === 'entries' || (method === Symbol.iterator && isMap) // ! [key, value] 成对结构
    const isKeyOnly = method === 'keys' && isMap
    const innerIterator = getProto(target)[method].apply(target, args)
    const wrap = isReadonly ? toReadonly : shallow ? toShallow : toReactive // ! 转换成响应式的方法
    !isReadonly &&
      track(
        target,
        TrackOpTypes.ITERATE, // ! ITERATE 类型
=======
    const target = (this as any)[ReactiveFlags.RAW]
    const rawTarget = toRaw(target)
    const isMap = rawTarget instanceof Map
    const isPair = method === 'entries' || (method === Symbol.iterator && isMap)
    const isKeyOnly = method === 'keys' && isMap
    const innerIterator = target[method](...args)
    const wrap = isReadonly ? toReadonly : isShallow ? toShallow : toReactive
    !isReadonly &&
      track(
        rawTarget,
        TrackOpTypes.ITERATE,
>>>>>>> 823a2bc5
        isKeyOnly ? MAP_KEY_ITERATE_KEY : ITERATE_KEY
      )
    // return a wrapped iterator which returns observed versions of the
    // values emitted from the real iterator
    return {
      // iterator protocol
      next() {
        const { value, done } = innerIterator.next()
        return done
          ? { value, done } // ! { value: undefined, done: true }
          : {
              value: isPair ? [wrap(value[0]), wrap(value[1])] : wrap(value), // ! 转换成响应式对象
              done // ! false
            }
      },
      // iterable protocol
      [Symbol.iterator]() {
        return this
      }
    }
  }
}

function createReadonlyMethod(type: TriggerOpTypes): Function {
  return function(this: CollectionTypes, ...args: unknown[]) {
    if (__DEV__) {
      const key = args[0] ? `on key "${args[0]}" ` : ``
      console.warn(
        `${capitalize(type)} operation ${key}failed: target is readonly.`,
        toRaw(this)
      )
    }
    return type === TriggerOpTypes.DELETE ? false : this
  }
}

// ! 可变插桩对象
const mutableInstrumentations: Record<string, Function> = {
  get(this: MapTypes, key: unknown) {
<<<<<<< HEAD
    return get(this, key, toReactive) // ! 传入 target 参数为 this，this 指代理对象
=======
    return get(this, key)
>>>>>>> 823a2bc5
  },
  get size() {
    return size((this as unknown) as IterableCollections)
  },
  has,
  add,
  set,
  delete: deleteEntry,
  clear,
  forEach: createForEach(false, false)
}

const shallowInstrumentations: Record<string, Function> = {
  get(this: MapTypes, key: unknown) {
    return get(this, key, false, true)
  },
  get size() {
    return size((this as unknown) as IterableCollections)
  },
  has,
  add,
  set,
  delete: deleteEntry,
  clear,
  forEach: createForEach(false, true)
}

const readonlyInstrumentations: Record<string, Function> = {
  get(this: MapTypes, key: unknown) {
    return get(this, key, true)
  },
  get size() {
    return size((this as unknown) as IterableCollections, true)
  },
  has(this: MapTypes, key: unknown) {
    return has.call(this, key, true)
  },
  add: createReadonlyMethod(TriggerOpTypes.ADD),
  set: createReadonlyMethod(TriggerOpTypes.SET),
  delete: createReadonlyMethod(TriggerOpTypes.DELETE),
  clear: createReadonlyMethod(TriggerOpTypes.CLEAR),
  forEach: createForEach(true, false)
}

const iteratorMethods = ['keys', 'values', 'entries', Symbol.iterator]
iteratorMethods.forEach(method => {
  mutableInstrumentations[method as string] = createIterableMethod(
    method,
    false,
    false
  )
  readonlyInstrumentations[method as string] = createIterableMethod(
    method,
    true,
    false
  )
  shallowInstrumentations[method as string] = createIterableMethod(
    method,
    false,
    true
  )
})

function createInstrumentationGetter(isReadonly: boolean, shallow: boolean) {
  const instrumentations = shallow
    ? shallowInstrumentations
    : isReadonly
      ? readonlyInstrumentations
      : mutableInstrumentations

  return (
    target: CollectionTypes,
    key: string | symbol,
    receiver: CollectionTypes
  ) => {
    if (key === ReactiveFlags.IS_REACTIVE) {
      return !isReadonly
    } else if (key === ReactiveFlags.IS_READONLY) {
      return isReadonly
    } else if (key === ReactiveFlags.RAW) {
      return target
    }

    return Reflect.get(
      // ! 改变反射的 target -> 有 key 时使用插桩对象
      hasOwn(instrumentations, key) && key in target
        ? instrumentations // ! 插桩对象
        : target,
      key,
      receiver
    )
  }
}

export const mutableCollectionHandlers: ProxyHandler<CollectionTypes> = {
  get: createInstrumentationGetter(false, false)
}

export const shallowCollectionHandlers: ProxyHandler<CollectionTypes> = {
  get: createInstrumentationGetter(false, true)
}

export const readonlyCollectionHandlers: ProxyHandler<CollectionTypes> = {
  get: createInstrumentationGetter(true, false)
}

function checkIdentityKeys(
  target: CollectionTypes,
  has: (key: unknown) => boolean,
  key: unknown
) {
  const rawKey = toRaw(key)
  if (rawKey !== key && has.call(target, rawKey)) {
    const type = toRawType(target)
    console.warn(
      `Reactive ${type} contains both the raw and reactive ` +
        `versions of the same object${type === `Map` ? `as keys` : ``}, ` +
        `which can lead to inconsistencies. ` +
        `Avoid differentiating between the raw and reactive versions ` +
        `of an object and only use the reactive version if possible.`
    )
  }
}<|MERGE_RESOLUTION|>--- conflicted
+++ resolved
@@ -36,35 +36,22 @@
   isReadonly = false,
   isShallow = false
 ) {
-<<<<<<< HEAD
-  target = toRaw(target) // ! 获取原始对象
-  const rawKey = toRaw(key) // ! 获取原始 key
-=======
   // #1772: readonly(reactive(Map)) should return readonly + reactive version
   // of the value
   target = (target as any)[ReactiveFlags.RAW]
-  const rawTarget = toRaw(target)
-  const rawKey = toRaw(key)
->>>>>>> 823a2bc5
+  const rawTarget = toRaw(target) // ! 获取原始对象
+  const rawKey = toRaw(key) // ! 获取原始 key
   if (key !== rawKey) {
     !isReadonly && track(rawTarget, TrackOpTypes.GET, key)
   }
-<<<<<<< HEAD
-  track(target, TrackOpTypes.GET, rawKey)
-  const { has, get } = getProto(target) // ! 获取原型对象方法
-  if (has.call(target, key)) {
-    return wrap(get.call(target, key)) // ! 原始对象借用原型对象方法 - wrap 是响应式转换方法
-  } else if (has.call(target, rawKey)) {
-    return wrap(get.call(target, rawKey))
-=======
   !isReadonly && track(rawTarget, TrackOpTypes.GET, rawKey)
-  const { has } = getProto(rawTarget)
+  const { has } = getProto(rawTarget) // ! 获取原型对象方法
   const wrap = isReadonly ? toReadonly : isShallow ? toShallow : toReactive
+  // ! 原始对象借用原型对象方法
   if (has.call(rawTarget, key)) {
-    return wrap(target.get(key))
+    return wrap(target.get(key)) // ! wrap 是响应式转换方法
   } else if (has.call(rawTarget, rawKey)) {
     return wrap(target.get(rawKey))
->>>>>>> 823a2bc5
   }
 }
 
@@ -79,17 +66,10 @@
   return target.has(key) || target.has(rawKey)
 }
 
-<<<<<<< HEAD
-function size(target: IterableCollections) {
-  target = toRaw(target)
-  track(target, TrackOpTypes.ITERATE, ITERATE_KEY) // ! ITERATE 类型
-  return Reflect.get(getProto(target), 'size', target)
-=======
 function size(target: IterableCollections, isReadonly = false) {
   target = (target as any)[ReactiveFlags.RAW]
-  !isReadonly && track(toRaw(target), TrackOpTypes.ITERATE, ITERATE_KEY)
+  !isReadonly && track(toRaw(target), TrackOpTypes.ITERATE, ITERATE_KEY) // ! ITERATE 类型
   return Reflect.get(target, 'size', target)
->>>>>>> 823a2bc5
 }
 
 function add(this: SetTypes, value: unknown) {
@@ -171,13 +151,8 @@
   ) {
     const observed = this
     const target = toRaw(observed)
-<<<<<<< HEAD
-    const wrap = isReadonly ? toReadonly : shallow ? toShallow : toReactive
+    const wrap = isReadonly ? toReadonly : isShallow ? toShallow : toReactive
     !isReadonly && track(target, TrackOpTypes.ITERATE, ITERATE_KEY) // ! ITERATE 类型
-=======
-    const wrap = isReadonly ? toReadonly : isShallow ? toShallow : toReactive
-    !isReadonly && track(target, TrackOpTypes.ITERATE, ITERATE_KEY)
->>>>>>> 823a2bc5
     // important: create sure the callback is
     // 1. invoked with the reactive map as `this` and 3rd arg
     // 2. the value received should be a corresponding reactive/readonly.
@@ -210,30 +185,17 @@
     this: IterableCollections,
     ...args: unknown[]
   ): Iterable & Iterator {
-<<<<<<< HEAD
-    const target = toRaw(this)
-    const isMap = target instanceof Map
-    const isPair = method === 'entries' || (method === Symbol.iterator && isMap) // ! [key, value] 成对结构
-    const isKeyOnly = method === 'keys' && isMap
-    const innerIterator = getProto(target)[method].apply(target, args)
-    const wrap = isReadonly ? toReadonly : shallow ? toShallow : toReactive // ! 转换成响应式的方法
-    !isReadonly &&
-      track(
-        target,
-        TrackOpTypes.ITERATE, // ! ITERATE 类型
-=======
     const target = (this as any)[ReactiveFlags.RAW]
     const rawTarget = toRaw(target)
     const isMap = rawTarget instanceof Map
-    const isPair = method === 'entries' || (method === Symbol.iterator && isMap)
+    const isPair = method === 'entries' || (method === Symbol.iterator && isMap) // ! [key, value] 成对结构
     const isKeyOnly = method === 'keys' && isMap
     const innerIterator = target[method](...args)
-    const wrap = isReadonly ? toReadonly : isShallow ? toShallow : toReactive
+    const wrap = isReadonly ? toReadonly : isShallow ? toShallow : toReactive // ! 转换成响应式的方法
     !isReadonly &&
       track(
         rawTarget,
-        TrackOpTypes.ITERATE,
->>>>>>> 823a2bc5
+        TrackOpTypes.ITERATE, // ! ITERATE 类型
         isKeyOnly ? MAP_KEY_ITERATE_KEY : ITERATE_KEY
       )
     // return a wrapped iterator which returns observed versions of the
@@ -273,11 +235,7 @@
 // ! 可变插桩对象
 const mutableInstrumentations: Record<string, Function> = {
   get(this: MapTypes, key: unknown) {
-<<<<<<< HEAD
-    return get(this, key, toReactive) // ! 传入 target 参数为 this，this 指代理对象
-=======
-    return get(this, key)
->>>>>>> 823a2bc5
+    return get(this, key) // ! 传入 target 参数为 this，this 指代理对象
   },
   get size() {
     return size((this as unknown) as IterableCollections)
