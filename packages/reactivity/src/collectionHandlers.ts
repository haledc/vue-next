import { toRaw, reactive, readonly } from './reactive'
import { track, trigger, ITERATE_KEY, MAP_KEY_ITERATE_KEY } from './effect'
import { TrackOpTypes, TriggerOpTypes } from './operations'
import { LOCKED } from './lock'
import {
  isObject,
  capitalize,
  hasOwn,
  hasChanged,
  toRawType
} from '@vue/shared'

export type CollectionTypes = IterableCollections | WeakCollections

type IterableCollections = Map<any, any> | Set<any>
type WeakCollections = WeakMap<any, any> | WeakSet<any>
type MapTypes = Map<any, any> | WeakMap<any, any>
type SetTypes = Set<any> | WeakSet<any>

// ! 生成响应式对象
const toReactive = <T extends unknown>(value: T): T =>
  isObject(value) ? reactive(value) : value

// ! 生成只读响应式对象
const toReadonly = <T extends unknown>(value: T): T =>
  isObject(value) ? readonly(value) : value

// ! 获取原型对象
const getProto = <T extends CollectionTypes>(v: T): any =>
  Reflect.getPrototypeOf(v)

function get(
  target: MapTypes,
  key: unknown,
  wrap: typeof toReactive | typeof toReadonly
) {
<<<<<<< HEAD
  target = toRaw(target) // ! 获取原始对象
  const rawKey = toRaw(key) // ! 获取原始 key
  track(target, TrackOpTypes.GET, rawKey) // ! 收集依赖
=======
  target = toRaw(target)
  const rawKey = toRaw(key)
  if (key !== rawKey) {
    track(target, TrackOpTypes.GET, key)
  }
  track(target, TrackOpTypes.GET, rawKey)
>>>>>>> da6e6483
  const { has, get } = getProto(target)
  if (has.call(target, key)) {
    return wrap(get.call(target, key)) // ! 通过 call 绑定 this 指向原始对象
  } else if (has.call(target, rawKey)) {
    return wrap(get.call(target, rawKey))
  }
}

function has(this: CollectionTypes, key: unknown): boolean {
  const target = toRaw(this)
  const rawKey = toRaw(key)
<<<<<<< HEAD
  track(target, TrackOpTypes.HAS, rawKey) // ! 收集依赖
=======
  if (key !== rawKey) {
    track(target, TrackOpTypes.HAS, key)
  }
  track(target, TrackOpTypes.HAS, rawKey)
>>>>>>> da6e6483
  const has = getProto(target).has
  return has.call(target, key) || has.call(target, rawKey)
}

function size(target: IterableCollections) {
  target = toRaw(target)
  track(target, TrackOpTypes.ITERATE, ITERATE_KEY) // ! 收集依赖，这里是 ITERATE 类型
  return Reflect.get(getProto(target), 'size', target)
}

function add(this: SetTypes, value: unknown) {
  value = toRaw(value)
  const target = toRaw(this)
  const proto = getProto(target)
  const hadKey = proto.has.call(target, value) // ! 判断是否已经存在 key 值
  const result = proto.add.call(target, value) // ! 新增属性
  if (!hadKey) {
    trigger(target, TriggerOpTypes.ADD, value, value)
  }
  return result
}

function set(this: MapTypes, key: unknown, value: unknown) {
  value = toRaw(value)
  const target = toRaw(this)
<<<<<<< HEAD
  const proto = getProto(target)
  const hadKey = proto.has.call(target, key) // ! 判断是否已经存在 key 值
  const oldValue = proto.get.call(target, key) // ! 获取旧值
  const result = proto.set.call(target, key, value)
=======
  const { has, get, set } = getProto(target)

  let hadKey = has.call(target, key)
  if (!hadKey) {
    key = toRaw(key)
    hadKey = has.call(target, key)
  } else if (__DEV__) {
    checkIdentityKeys(target, has, key)
  }

  const oldValue = get.call(target, key)
  const result = set.call(target, key, value)
>>>>>>> da6e6483
  if (!hadKey) {
    trigger(target, TriggerOpTypes.ADD, key, value)
  } else if (hasChanged(value, oldValue)) {
    trigger(target, TriggerOpTypes.SET, key, value, oldValue)
  }
  return result
}

function deleteEntry(this: CollectionTypes, key: unknown) {
  const target = toRaw(this)
  const { has, get, delete: del } = getProto(target)
  let hadKey = has.call(target, key)
  if (!hadKey) {
    key = toRaw(key)
    hadKey = has.call(target, key)
  } else if (__DEV__) {
    checkIdentityKeys(target, has, key)
  }

  const oldValue = get ? get.call(target, key) : undefined
  // forward the operation before queueing reactions
  const result = del.call(target, key)
  if (hadKey) {
    trigger(target, TriggerOpTypes.DELETE, key, undefined, oldValue)
  }
  return result
}

function clear(this: IterableCollections) {
  const target = toRaw(this)
  const hadItems = target.size !== 0 // ! 判断是否有元素
  const oldTarget = __DEV__
    ? target instanceof Map
      ? new Map(target)
      : new Set(target)
    : undefined
  // forward the operation before queueing reactions
  const result = getProto(target).clear.call(target)
  if (hadItems) {
    trigger(target, TriggerOpTypes.CLEAR, undefined, undefined, oldTarget)
  }
  return result
}

function createForEach(isReadonly: boolean) {
  return function forEach(
    this: IterableCollections,
    callback: Function,
    thisArg?: unknown
  ) {
    const observed = this
    const target = toRaw(observed)
    const wrap = isReadonly ? toReadonly : toReactive
    track(target, TrackOpTypes.ITERATE, ITERATE_KEY) // ! 收集依赖，这里是 ITERATE 类型
    // important: create sure the callback is
    // 1. invoked with the reactive map as `this` and 3rd arg
    // 2. the value received should be a corresponding reactive/readonly.
    function wrappedCallback(value: unknown, key: unknown) {
      return callback.call(observed, wrap(value), wrap(key), observed) // ! key 和 value 转换成响应式对象
    }
    return getProto(target).forEach.call(target, wrappedCallback, thisArg)
  }
}

function createIterableMethod(method: string | symbol, isReadonly: boolean) {
  return function(this: IterableCollections, ...args: unknown[]) {
    const target = toRaw(this)
    const isMap = target instanceof Map
    const isPair = method === 'entries' || (method === Symbol.iterator && isMap) // ! [key, value] 成对结构
    const isKeyOnly = method === 'keys' && isMap
    const innerIterator = getProto(target)[method].apply(target, args)
    const wrap = isReadonly ? toReadonly : toReactive // ! 转换成响应式的方法
    track(
      target,
      TrackOpTypes.ITERATE,
      isKeyOnly ? MAP_KEY_ITERATE_KEY : ITERATE_KEY
    )
    // return a wrapped iterator which returns observed versions of the
    // values emitted from the real iterator
    return {
      // iterator protocol
      next() {
        const { value, done } = innerIterator.next()
        return done
          ? { value, done } // ! { value: undefined, done: true }
          : {
              value: isPair ? [wrap(value[0]), wrap(value[1])] : wrap(value), // ! 转换成响应式对象
              done // ! false
            }
      },
      // iterable protocol
      [Symbol.iterator]() {
        return this
      }
    }
  }
}

// ! 创建只读方法
// ! 在拦截 add set delete clear 时判断是否解锁，如果没有解锁会报错且无法操作，解锁后才操作
function createReadonlyMethod(
  method: Function,
  type: TriggerOpTypes
): Function {
  return function(this: CollectionTypes, ...args: unknown[]) {
    if (LOCKED) {
      if (__DEV__) {
        const key = args[0] ? `on key "${args[0]}" ` : ``
        console.warn(
          `${capitalize(type)} operation ${key}failed: target is readonly.`,
          toRaw(this)
        )
      }
      return type === TriggerOpTypes.DELETE ? false : this
    } else {
      return method.apply(this, args)
    }
  }
}

// ! 可变插桩对象
const mutableInstrumentations: Record<string, Function> = {
  get(this: MapTypes, key: unknown) {
    return get(this, key, toReactive) // ! 传入 target 参数为 this，this 指代理对象
  },
  get size() {
    return size((this as unknown) as IterableCollections)
  },
  has,
  add,
  set,
  delete: deleteEntry,
  clear,
  forEach: createForEach(false)
}

// ! 只读可变插桩对象
const readonlyInstrumentations: Record<string, Function> = {
  get(this: MapTypes, key: unknown) {
    return get(this, key, toReadonly)
  },
  get size() {
    return size((this as unknown) as IterableCollections)
  },
  has,
  add: createReadonlyMethod(add, TriggerOpTypes.ADD),
  set: createReadonlyMethod(set, TriggerOpTypes.SET),
  delete: createReadonlyMethod(deleteEntry, TriggerOpTypes.DELETE),
  clear: createReadonlyMethod(clear, TriggerOpTypes.CLEAR),
  forEach: createForEach(true)
}

const iteratorMethods = ['keys', 'values', 'entries', Symbol.iterator]
iteratorMethods.forEach(method => {
  mutableInstrumentations[method as string] = createIterableMethod(
    method,
    false
  )
  readonlyInstrumentations[method as string] = createIterableMethod(
    method,
    true
  )
})

function createInstrumentationGetter(
  instrumentations: Record<string, Function>
) {
  return (
    target: CollectionTypes,
    key: string | symbol,
    receiver: CollectionTypes
  ) =>
    Reflect.get(
      // ! 改变反射的 target -> 有 key 时指向插桩对象
      hasOwn(instrumentations, key) && key in target
        ? instrumentations // ! 插桩对象
        : target,
      key,
      receiver
    )
}

export const mutableCollectionHandlers: ProxyHandler<CollectionTypes> = {
  get: createInstrumentationGetter(mutableInstrumentations)
}

export const readonlyCollectionHandlers: ProxyHandler<CollectionTypes> = {
  get: createInstrumentationGetter(readonlyInstrumentations)
}

function checkIdentityKeys(
  target: CollectionTypes,
  has: (key: unknown) => boolean,
  key: unknown
) {
  const rawKey = toRaw(key)
  if (rawKey !== key && has.call(target, rawKey)) {
    const type = toRawType(target)
    console.warn(
      `Reactive ${type} contains both the raw and reactive ` +
        `versions of the same object${type === `Map` ? `as keys` : ``}, ` +
        `which can lead to inconsistencies. ` +
        `Avoid differentiating between the raw and reactive versions ` +
        `of an object and only use the reactive version if possible.`
    )
  }
}<|MERGE_RESOLUTION|>--- conflicted
+++ resolved
@@ -34,18 +34,12 @@
   key: unknown,
   wrap: typeof toReactive | typeof toReadonly
 ) {
-<<<<<<< HEAD
   target = toRaw(target) // ! 获取原始对象
   const rawKey = toRaw(key) // ! 获取原始 key
-  track(target, TrackOpTypes.GET, rawKey) // ! 收集依赖
-=======
-  target = toRaw(target)
-  const rawKey = toRaw(key)
   if (key !== rawKey) {
     track(target, TrackOpTypes.GET, key)
   }
   track(target, TrackOpTypes.GET, rawKey)
->>>>>>> da6e6483
   const { has, get } = getProto(target)
   if (has.call(target, key)) {
     return wrap(get.call(target, key)) // ! 通过 call 绑定 this 指向原始对象
@@ -57,14 +51,10 @@
 function has(this: CollectionTypes, key: unknown): boolean {
   const target = toRaw(this)
   const rawKey = toRaw(key)
-<<<<<<< HEAD
-  track(target, TrackOpTypes.HAS, rawKey) // ! 收集依赖
-=======
   if (key !== rawKey) {
     track(target, TrackOpTypes.HAS, key)
   }
   track(target, TrackOpTypes.HAS, rawKey)
->>>>>>> da6e6483
   const has = getProto(target).has
   return has.call(target, key) || has.call(target, rawKey)
 }
@@ -90,12 +80,6 @@
 function set(this: MapTypes, key: unknown, value: unknown) {
   value = toRaw(value)
   const target = toRaw(this)
-<<<<<<< HEAD
-  const proto = getProto(target)
-  const hadKey = proto.has.call(target, key) // ! 判断是否已经存在 key 值
-  const oldValue = proto.get.call(target, key) // ! 获取旧值
-  const result = proto.set.call(target, key, value)
-=======
   const { has, get, set } = getProto(target)
 
   let hadKey = has.call(target, key)
@@ -108,7 +92,6 @@
 
   const oldValue = get.call(target, key)
   const result = set.call(target, key, value)
->>>>>>> da6e6483
   if (!hadKey) {
     trigger(target, TriggerOpTypes.ADD, key, value)
   } else if (hasChanged(value, oldValue)) {
