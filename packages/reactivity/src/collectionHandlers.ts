--- conflicted
+++ resolved
@@ -54,16 +54,7 @@
   const hadKey = proto.has.call(target, value) // ! 判断是否已经存在 key 值
   const result = proto.add.call(target, value) // ! 新增属性
   if (!hadKey) {
-<<<<<<< HEAD
-    /* istanbul ignore else */
-    if (__DEV__) {
-      trigger(target, TriggerOpTypes.ADD, value, { newValue: value }) // ! 触发依赖
-    } else {
-      trigger(target, TriggerOpTypes.ADD, value)
-    }
-=======
     trigger(target, TriggerOpTypes.ADD, value, value)
->>>>>>> 627b9df4
   }
   return result
 }
@@ -76,27 +67,10 @@
   const hadKey = proto.has.call(target, key) // ! 判断是否已经存在 key 值
   const oldValue = proto.get.call(target, key) // ! 获取旧值
   const result = proto.set.call(target, key, value)
-<<<<<<< HEAD
-  /* istanbul ignore else */
-  if (__DEV__) {
-    const extraInfo = { oldValue, newValue: value }
-    if (!hadKey) {
-      trigger(target, TriggerOpTypes.ADD, key, extraInfo) // ! 触发依赖，这里是 ADD 类型
-    } else if (hasChanged(value, oldValue)) {
-      trigger(target, TriggerOpTypes.SET, key, extraInfo) // ! 触发依赖
-    }
-  } else {
-    if (!hadKey) {
-      trigger(target, TriggerOpTypes.ADD, key)
-    } else if (hasChanged(value, oldValue)) {
-      trigger(target, TriggerOpTypes.SET, key)
-    }
-=======
   if (!hadKey) {
     trigger(target, TriggerOpTypes.ADD, key, value)
   } else if (hasChanged(value, oldValue)) {
     trigger(target, TriggerOpTypes.SET, key, value, oldValue)
->>>>>>> 627b9df4
   }
   return result
 }
@@ -110,16 +84,7 @@
   // forward the operation before queueing reactions
   const result = proto.delete.call(target, key)
   if (hadKey) {
-<<<<<<< HEAD
-    /* istanbul ignore else */
-    if (__DEV__) {
-      trigger(target, TriggerOpTypes.DELETE, key, { oldValue }) // ! 触发依赖
-    } else {
-      trigger(target, TriggerOpTypes.DELETE, key)
-    }
-=======
     trigger(target, TriggerOpTypes.DELETE, key, undefined, oldValue)
->>>>>>> 627b9df4
   }
   return result
 }
@@ -135,16 +100,7 @@
   // forward the operation before queueing reactions
   const result = getProto(target).clear.call(target)
   if (hadItems) {
-<<<<<<< HEAD
-    /* istanbul ignore else */
-    if (__DEV__) {
-      trigger(target, TriggerOpTypes.CLEAR, void 0, { oldTarget }) // ! 触发依赖
-    } else {
-      trigger(target, TriggerOpTypes.CLEAR)
-    }
-=======
     trigger(target, TriggerOpTypes.CLEAR, undefined, undefined, oldTarget)
->>>>>>> 627b9df4
   }
   return result
 }
