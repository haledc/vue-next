import { toRaw, reactive, readonly, ReactiveFlags } from './reactive'
import { track, trigger, ITERATE_KEY, MAP_KEY_ITERATE_KEY } from './effect'
import { TrackOpTypes, TriggerOpTypes } from './operations'
import {
  isObject,
  capitalize,
  hasOwn,
  hasChanged,
  toRawType
} from '@vue/shared'

export type CollectionTypes = IterableCollections | WeakCollections

type IterableCollections = Map<any, any> | Set<any>
type WeakCollections = WeakMap<any, any> | WeakSet<any>
type MapTypes = Map<any, any> | WeakMap<any, any>
type SetTypes = Set<any> | WeakSet<any>

// ! 生成响应式对象
const toReactive = <T extends unknown>(value: T): T =>
  isObject(value) ? reactive(value) : value

// ! 生成只读响应式对象
const toReadonly = <T extends unknown>(value: T): T =>
  isObject(value) ? readonly(value) : value

// ! 获取原型对象
const getProto = <T extends CollectionTypes>(v: T): any =>
  Reflect.getPrototypeOf(v)

function get(
  target: MapTypes,
  key: unknown,
  wrap: typeof toReactive | typeof toReadonly
) {
  target = toRaw(target) // ! 获取原始对象
  const rawKey = toRaw(key) // ! 获取原始 key
  if (key !== rawKey) {
    track(target, TrackOpTypes.GET, key)
  }
  track(target, TrackOpTypes.GET, rawKey)
  const { has, get } = getProto(target)
  if (has.call(target, key)) {
    return wrap(get.call(target, key)) // ! 通过 call 绑定 this 指向原始对象
  } else if (has.call(target, rawKey)) {
    return wrap(get.call(target, rawKey))
  }
}

function has(this: CollectionTypes, key: unknown): boolean {
  const target = toRaw(this)
  const rawKey = toRaw(key)
  if (key !== rawKey) {
    track(target, TrackOpTypes.HAS, key)
  }
  track(target, TrackOpTypes.HAS, rawKey)
  const has = getProto(target).has
  return has.call(target, key) || has.call(target, rawKey)
}

function size(target: IterableCollections) {
  target = toRaw(target)
  track(target, TrackOpTypes.ITERATE, ITERATE_KEY) // ! ITERATE 类型
  return Reflect.get(getProto(target), 'size', target)
}

function add(this: SetTypes, value: unknown) {
  value = toRaw(value)
  const target = toRaw(this)
  const proto = getProto(target)
  const hadKey = proto.has.call(target, value)
  const result = proto.add.call(target, value)
  if (!hadKey) {
    trigger(target, TriggerOpTypes.ADD, value, value)
  }
  return result
}

function set(this: MapTypes, key: unknown, value: unknown) {
  value = toRaw(value)
  const target = toRaw(this)
  const { has, get, set } = getProto(target)

  let hadKey = has.call(target, key)
  if (!hadKey) {
    key = toRaw(key)
    hadKey = has.call(target, key)
  } else if (__DEV__) {
    checkIdentityKeys(target, has, key)
  }

  const oldValue = get.call(target, key)
  const result = set.call(target, key, value)
  if (!hadKey) {
    trigger(target, TriggerOpTypes.ADD, key, value)
  } else if (hasChanged(value, oldValue)) {
    trigger(target, TriggerOpTypes.SET, key, value, oldValue)
  }
  return result
}

function deleteEntry(this: CollectionTypes, key: unknown) {
  const target = toRaw(this)
  const { has, get, delete: del } = getProto(target)
  let hadKey = has.call(target, key)
  if (!hadKey) {
    key = toRaw(key)
    hadKey = has.call(target, key)
  } else if (__DEV__) {
    checkIdentityKeys(target, has, key)
  }

  const oldValue = get ? get.call(target, key) : undefined
  // forward the operation before queueing reactions
  const result = del.call(target, key)
  if (hadKey) {
    trigger(target, TriggerOpTypes.DELETE, key, undefined, oldValue)
  }
  return result
}

function clear(this: IterableCollections) {
  const target = toRaw(this)
  const hadItems = target.size !== 0 // ! 判断是否有元素
  const oldTarget = __DEV__
    ? target instanceof Map
      ? new Map(target)
      : new Set(target)
    : undefined
  // forward the operation before queueing reactions
  const result = getProto(target).clear.call(target)
  if (hadItems) {
    trigger(target, TriggerOpTypes.CLEAR, undefined, undefined, oldTarget)
  }
  return result
}

function createForEach(isReadonly: boolean) {
  return function forEach(
    this: IterableCollections,
    callback: Function,
    thisArg?: unknown
  ) {
    const observed = this
    const target = toRaw(observed)
    const wrap = isReadonly ? toReadonly : toReactive
    !isReadonly && track(target, TrackOpTypes.ITERATE, ITERATE_KEY) // ! ITERATE 类型
    // important: create sure the callback is
    // 1. invoked with the reactive map as `this` and 3rd arg
    // 2. the value received should be a corresponding reactive/readonly.
    function wrappedCallback(value: unknown, key: unknown) {
<<<<<<< HEAD
      return callback.call(observed, wrap(value), wrap(key), observed) // ! key 和 value 转换成响应式对象
=======
      return callback.call(thisArg, wrap(value), wrap(key), observed)
>>>>>>> b725b63e
    }
    return getProto(target).forEach.call(target, wrappedCallback)
  }
}

function createIterableMethod(method: string | symbol, isReadonly: boolean) {
  return function(this: IterableCollections, ...args: unknown[]) {
    const target = toRaw(this)
    const isMap = target instanceof Map
    const isPair = method === 'entries' || (method === Symbol.iterator && isMap) // ! [key, value] 成对结构
    const isKeyOnly = method === 'keys' && isMap
    const innerIterator = getProto(target)[method].apply(target, args)
    const wrap = isReadonly ? toReadonly : toReactive // ! 转换成响应式的方法
    !isReadonly &&
      track(
        target,
        TrackOpTypes.ITERATE, // ! ITERATE 类型
        isKeyOnly ? MAP_KEY_ITERATE_KEY : ITERATE_KEY
      )
    // return a wrapped iterator which returns observed versions of the
    // values emitted from the real iterator
    return {
      // iterator protocol
      next() {
        const { value, done } = innerIterator.next()
        return done
          ? { value, done } // ! { value: undefined, done: true }
          : {
              value: isPair ? [wrap(value[0]), wrap(value[1])] : wrap(value), // ! 转换成响应式对象
              done // ! false
            }
      },
      // iterable protocol
      [Symbol.iterator]() {
        return this
      }
    }
  }
}

function createReadonlyMethod(type: TriggerOpTypes): Function {
  return function(this: CollectionTypes, ...args: unknown[]) {
    if (__DEV__) {
      const key = args[0] ? `on key "${args[0]}" ` : ``
      console.warn(
        `${capitalize(type)} operation ${key}failed: target is readonly.`,
        toRaw(this)
      )
    }
    return type === TriggerOpTypes.DELETE ? false : this
  }
}

// ! 可变插桩对象
const mutableInstrumentations: Record<string, Function> = {
  get(this: MapTypes, key: unknown) {
    return get(this, key, toReactive) // ! 传入 target 参数为 this，this 指代理对象
  },
  get size() {
    return size((this as unknown) as IterableCollections)
  },
  has,
  add,
  set,
  delete: deleteEntry,
  clear,
  forEach: createForEach(false)
}

// ! 只读可变插桩对象
const readonlyInstrumentations: Record<string, Function> = {
  get(this: MapTypes, key: unknown) {
    return get(this, key, toReadonly)
  },
  get size() {
    return size((this as unknown) as IterableCollections)
  },
  has,
  add: createReadonlyMethod(TriggerOpTypes.ADD),
  set: createReadonlyMethod(TriggerOpTypes.SET),
  delete: createReadonlyMethod(TriggerOpTypes.DELETE),
  clear: createReadonlyMethod(TriggerOpTypes.CLEAR),
  forEach: createForEach(true)
}

const iteratorMethods = ['keys', 'values', 'entries', Symbol.iterator]
iteratorMethods.forEach(method => {
  mutableInstrumentations[method as string] = createIterableMethod(
    method,
    false
  )
  readonlyInstrumentations[method as string] = createIterableMethod(
    method,
    true
  )
})

function createInstrumentationGetter(isReadonly: boolean) {
  const instrumentations = isReadonly
    ? readonlyInstrumentations
    : mutableInstrumentations

  return (
    target: CollectionTypes,
    key: string | symbol,
    receiver: CollectionTypes
  ) => {
    if (key === ReactiveFlags.isReactive) {
      return !isReadonly
    } else if (key === ReactiveFlags.isReadonly) {
      return isReadonly
    } else if (key === ReactiveFlags.raw) {
      return target
    }

    // ! 改变反射的 target -> 有 key 时指向插桩对象
    return Reflect.get(
      hasOwn(instrumentations, key) && key in target
        ? instrumentations // ! 插桩对象
        : target,
      key,
      receiver
    )
  }
}

export const mutableCollectionHandlers: ProxyHandler<CollectionTypes> = {
  get: createInstrumentationGetter(false)
}

export const readonlyCollectionHandlers: ProxyHandler<CollectionTypes> = {
  get: createInstrumentationGetter(true)
}

function checkIdentityKeys(
  target: CollectionTypes,
  has: (key: unknown) => boolean,
  key: unknown
) {
  const rawKey = toRaw(key)
  if (rawKey !== key && has.call(target, rawKey)) {
    const type = toRawType(target)
    console.warn(
      `Reactive ${type} contains both the raw and reactive ` +
        `versions of the same object${type === `Map` ? `as keys` : ``}, ` +
        `which can lead to inconsistencies. ` +
        `Avoid differentiating between the raw and reactive versions ` +
        `of an object and only use the reactive version if possible.`
    )
  }
}<|MERGE_RESOLUTION|>--- conflicted
+++ resolved
@@ -149,11 +149,7 @@
     // 1. invoked with the reactive map as `this` and 3rd arg
     // 2. the value received should be a corresponding reactive/readonly.
     function wrappedCallback(value: unknown, key: unknown) {
-<<<<<<< HEAD
-      return callback.call(observed, wrap(value), wrap(key), observed) // ! key 和 value 转换成响应式对象
-=======
       return callback.call(thisArg, wrap(value), wrap(key), observed)
->>>>>>> b725b63e
     }
     return getProto(target).forEach.call(target, wrappedCallback)
   }
