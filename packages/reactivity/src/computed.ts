import { effect, ReactiveEffect, activeReactiveEffectStack } from './effect'
import { Ref, refSymbol, UnwrapRef } from './ref'
import { isFunction, NOOP } from '@vue/shared'

<<<<<<< HEAD
// ! 继承于 Ref
export interface ComputedRef<T> extends Ref<T> {
  readonly value: UnwrapNestedRefs<T>
  readonly effect: ReactiveEffect
=======
export interface ComputedRef<T> extends WritableComputedRef<T> {
  readonly value: UnwrapRef<T>
>>>>>>> cbb4b19c
}

export interface WritableComputedRef<T> extends Ref<T> {
  readonly effect: ReactiveEffect
}

export interface WritableComputedOptions<T> {
  get: () => T
  set: (v: T) => void
}

export function computed<T>(getter: () => T): ComputedRef<T>
export function computed<T>(
  options: WritableComputedOptions<T>
): WritableComputedRef<T>
export function computed<T>(
  getterOrOptions: (() => T) | WritableComputedOptions<T>
): any {
  const isReadonly = isFunction(getterOrOptions)
  // ! 获取 getter
  const getter = isReadonly
    ? (getterOrOptions as (() => T))
    : (getterOrOptions as WritableComputedOptions<T>).get

  // ! 获取 setter
  const setter = isReadonly
    ? __DEV__
      ? () => {
          console.warn('Write operation failed: computed value is readonly')
        }
      : NOOP
    : (getterOrOptions as WritableComputedOptions<T>).set

  let dirty = true // ! 设置 dirty 为 true
  let value: T

  // ! 执行副作用
  const runner = effect(getter, {
    lazy: true, // ! 延迟计算
    // mark effect as computed so that it gets priority during trigger
    computed: true, // ! 计算属性
    scheduler: () => {
      dirty = true
    }
  })
  // ! 返回 Ref 类型的值
  return {
    [refSymbol]: true,
    // expose effect so computed can be stopped
    effect: runner,
    get value() {
      if (dirty) {
        value = runner()
        dirty = false // ! 获取值后重置为 false
      }
      // When computed effects are accessed in a parent effect, the parent
      // should track all the dependencies the computed property has tracked.
      // This should also apply for chained computed properties.
      trackChildRun(runner)
      return value
    },
    set value(newValue: T) {
      setter(newValue)
    }
  }
}

function trackChildRun(childRunner: ReactiveEffect) {
  const parentRunner =
    activeReactiveEffectStack[activeReactiveEffectStack.length - 1]
  if (parentRunner) {
    for (let i = 0; i < childRunner.deps.length; i++) {
      const dep = childRunner.deps[i]
      if (!dep.has(parentRunner)) {
        dep.add(parentRunner)
        parentRunner.deps.push(dep)
      }
    }
  }
}<|MERGE_RESOLUTION|>--- conflicted
+++ resolved
@@ -2,15 +2,8 @@
 import { Ref, refSymbol, UnwrapRef } from './ref'
 import { isFunction, NOOP } from '@vue/shared'
 
-<<<<<<< HEAD
-// ! 继承于 Ref
-export interface ComputedRef<T> extends Ref<T> {
-  readonly value: UnwrapNestedRefs<T>
-  readonly effect: ReactiveEffect
-=======
 export interface ComputedRef<T> extends WritableComputedRef<T> {
   readonly value: UnwrapRef<T>
->>>>>>> cbb4b19c
 }
 
 export interface WritableComputedRef<T> extends Ref<T> {
