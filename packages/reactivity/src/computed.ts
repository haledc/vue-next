--- conflicted
+++ resolved
@@ -52,22 +52,13 @@
     // mark effect as computed so that it gets priority during trigger
     computed: true,
     scheduler: () => {
-<<<<<<< HEAD
-      dirty = true // ! T 值发生变化，触发依赖，执行 scheduler 函数，重置为 true
-    }
-  })
-
-  // ! 返回一个 Ref 类型的值
-  return {
-=======
       if (!dirty) {
-        dirty = true
+        dirty = true // ! T 值发生变化，触发依赖，执行 scheduler 函数，重置为 true
         trigger(computed, TriggerOpTypes.SET, 'value')
       }
     }
   })
   computed = {
->>>>>>> e308ad99
     _isRef: true,
     // expose effect so computed can be stopped
     effect: runner,
@@ -76,37 +67,12 @@
         value = runner() // ! 调用 effect 获取 value 的新值
         dirty = false // ! 设置为 false，后面沿用 value 值，直到所依赖的值发生变化
       }
-<<<<<<< HEAD
-      // When computed effects are accessed in a parent effect, the parent
-      // should track all the dependencies the computed property has tracked.
-      // This should also apply for chained computed properties.
-      trackChildRun(runner) // ! track 子级，用于在 effect 中又引用了计算属性
-=======
       track(computed, TrackOpTypes.GET, 'value')
->>>>>>> e308ad99
       return value
     },
     set value(newValue: T) {
       setter(newValue) // ! 执行 setter
     }
   } as any
-<<<<<<< HEAD
-}
-
-// ! 追踪子级
-function trackChildRun(childRunner: ReactiveEffect) {
-  if (activeEffect === undefined) {
-    return
-  }
-  // ! 遍历子级，即本 effect
-  for (let i = 0; i < childRunner.deps.length; i++) {
-    const dep = childRunner.deps[i]
-    if (!dep.has(activeEffect)) {
-      dep.add(activeEffect)
-      activeEffect.deps.push(dep)
-    }
-  }
-=======
   return computed
->>>>>>> e308ad99
 }