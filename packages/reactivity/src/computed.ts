import { effect, ReactiveEffect, trigger, track } from './effect'
import { TriggerOpTypes, TrackOpTypes } from './operations'
import { Ref } from './ref'
import { isFunction, NOOP } from '@vue/shared'

export interface ComputedRef<T = any> extends WritableComputedRef<T> {
  readonly value: T
}

export interface WritableComputedRef<T> extends Ref<T> {
  readonly effect: ReactiveEffect<T>
}

export type ComputedGetter<T> = (ctx?: any) => T
export type ComputedSetter<T> = (v: T) => void

export interface WritableComputedOptions<T> {
  get: ComputedGetter<T>
  set: ComputedSetter<T>
}

// ! 生成计算属性值
export function computed<T>(getter: ComputedGetter<T>): ComputedRef<T>
export function computed<T>(
  options: WritableComputedOptions<T>
): WritableComputedRef<T>
export function computed<T>(
  getterOrOptions: ComputedGetter<T> | WritableComputedOptions<T>
) {
  let getter: ComputedGetter<T>
  let setter: ComputedSetter<T>

  if (isFunction(getterOrOptions)) {
    getter = getterOrOptions
    setter = __DEV__
      ? () => {
          console.warn('Write operation failed: computed value is readonly')
        }
      : NOOP
  } else {
    getter = getterOrOptions.get
    setter = getterOrOptions.set
  }

  let dirty = true // ! 初始值为 true
  let value: T
  let computed: ComputedRef<T>

  // ! 生成 effect -> 包装 getter
  const runner = effect(getter, {
<<<<<<< HEAD
    lazy: true, // ! 延迟计算
    // mark effect as computed so that it gets priority during trigger
=======
    lazy: true,
>>>>>>> fe9e227a
    scheduler: () => {
      if (!dirty) {
        dirty = true // ! 当 T 值发生变化，触发依赖 -> 执行这个 scheduler 函数，重置为 true
        trigger(computed, TriggerOpTypes.SET, 'value')
      }
    }
  })
  computed = {
    __v_isRef: true,
    // expose effect so computed can be stopped
    effect: runner,
    get value() {
      if (dirty) {
        value = runner() // ! 调用 effect 生成 value 的值
        dirty = false // ! 设置为 false，后面沿用 value 值，直到所依赖的 T 值发生变化
      }
      track(computed, TrackOpTypes.GET, 'value')
      return value
    },
    set value(newValue: T) {
      setter(newValue) // ! 执行 setter
    }
  } as any
  return computed
}<|MERGE_RESOLUTION|>--- conflicted
+++ resolved
@@ -48,12 +48,7 @@
 
   // ! 生成 effect -> 包装 getter
   const runner = effect(getter, {
-<<<<<<< HEAD
     lazy: true, // ! 延迟计算
-    // mark effect as computed so that it gets priority during trigger
-=======
-    lazy: true,
->>>>>>> fe9e227a
     scheduler: () => {
       if (!dirty) {
         dirty = true // ! 当 T 值发生变化，触发依赖 -> 执行这个 scheduler 函数，重置为 true
