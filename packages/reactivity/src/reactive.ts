import { isObject, toRawType, def } from '@vue/shared'
import {
  mutableHandlers,
  readonlyHandlers,
  shallowReactiveHandlers,
  shallowReadonlyHandlers
} from './baseHandlers'
import {
  mutableCollectionHandlers,
  readonlyCollectionHandlers
} from './collectionHandlers'
import { UnwrapRef, Ref } from './ref'
import { makeMap } from '@vue/shared'

export const enum ReactiveFlags {
  skip = '__v_skip',
  isReactive = '__v_isReactive',
  isReadonly = '__v_isReadonly',
  raw = '__v_raw',
  reactive = '__v_reactive',
  readonly = '__v_readonly'
}

<<<<<<< HEAD
// WeakSets for values that are marked readonly or non-reactive during
// observable creation.
const rawValues = new WeakSet<any>() // ! 原生对象集合
=======
interface Target {
  __v_skip?: boolean
  __v_isReactive?: boolean
  __v_isReadonly?: boolean
  __v_raw?: any
  __v_reactive?: any
  __v_readonly?: any
}
>>>>>>> 0c48558f

const collectionTypes = new Set<Function>([Set, Map, WeakMap, WeakSet])
const isObservableType = /*#__PURE__*/ makeMap(
  'Object,Array,Map,Set,WeakMap,WeakSet' // ! 可以设置响应式的六种引用类型
)

<<<<<<< HEAD
// ! 判断能否监听（能否生成响应式对象）
const canObserve = (value: any): boolean => {
  return (
    !value._isVNode && // ! 必须符合设置的六种引用类型
    isObservableType(toRawType(value)) && // ! 必须符合设置的六种引用类型
    !rawValues.has(value) && // ! 不能是原生集合中的值
    !Object.isFrozen(value) // ! 不能是冻结对象
=======
const canObserve = (value: Target): boolean => {
  return (
    !value.__v_skip &&
    isObservableType(toRawType(value)) &&
    !Object.isFrozen(value)
>>>>>>> 0c48558f
  )
}

// only unwrap nested ref
type UnwrapNestedRefs<T> = T extends Ref ? T : UnwrapRef<T>

// ! 生成响应式对象
export function reactive<T extends object>(target: T): UnwrapNestedRefs<T>
export function reactive(target: object) {
  // if trying to observe a readonly proxy, return the readonly version.
  if (target && (target as Target).__v_isReadonly) {
    return target
  }
  return createReactiveObject(
    target,
    false,
    mutableHandlers,
    mutableCollectionHandlers
  )
}

// Return a reactive-copy of the original object, where only the root level
// properties are reactive, and does NOT unwrap refs nor recursively convert
// returned properties.
export function shallowReactive<T extends object>(target: T): T {
  return createReactiveObject(
    target,
    false,
    shallowReactiveHandlers,
    mutableCollectionHandlers
  )
}

// ! 生成只读响应式对象 -> 存储对象的映射和代理的 handlers 不一样
export function readonly<T extends object>(
  target: T
): Readonly<UnwrapNestedRefs<T>> {
  return createReactiveObject(
    target,
    true,
    readonlyHandlers,
    readonlyCollectionHandlers
  )
}

// Return a reactive-copy of the original object, where only the root level
// properties are readonly, and does NOT unwrap refs nor recursively convert
// returned properties.
// This is used for creating the props proxy object for stateful components.
export function shallowReadonly<T extends object>(
  target: T
): Readonly<{ [K in keyof T]: UnwrapNestedRefs<T[K]> }> {
  return createReactiveObject(
    target,
    true,
    shallowReadonlyHandlers,
    readonlyCollectionHandlers
  )
}

// ! 生成响应式对象的方法
function createReactiveObject(
  target: Target,
  isReadonly: boolean,
  baseHandlers: ProxyHandler<any>,
  collectionHandlers: ProxyHandler<any>
) {
  if (!isObject(target)) {
    if (__DEV__) {
      console.warn(`value cannot be made reactive: ${String(target)}`)
    }
    return target
  }
  // target is already a Proxy, return it.
  // excpetion: calling readonly() on a reactive object
  if (target.__v_raw && !(isReadonly && target.__v_isReactive)) {
    return target
  }
  // target already has corresponding Proxy
  let observed = isReadonly ? target.__v_readonly : target.__v_reactive
  if (observed !== void 0) {
    return observed
  }
  // only a whitelist of value types can be observed.
  if (!canObserve(target)) {
    return target
  }

  // ! 根据 target 类型使用不同的 handlers
  const handlers = collectionTypes.has(target.constructor)
    ? collectionHandlers
    : baseHandlers
<<<<<<< HEAD
  observed = new Proxy(target, handlers) // ! 生成代理对象（响应式对象）
  toProxy.set(target, observed)
  toRaw.set(observed, target)
=======
  observed = new Proxy(target, handlers)
  def(
    target,
    isReadonly ? ReactiveFlags.readonly : ReactiveFlags.reactive,
    observed
  )
>>>>>>> 0c48558f
  return observed
}

export function isReactive(value: unknown): boolean {
  if (isReadonly(value)) {
    return isReactive((value as Target).__v_raw)
  }
  return !!(value && (value as Target).__v_isReactive)
}

export function isReadonly(value: unknown): boolean {
  return !!(value && (value as Target).__v_isReadonly)
}

// ! 判断是否是应式对象（包括只读和非只读响应式对象，只要属于其中之一即可）
export function isProxy(value: unknown): boolean {
  return isReactive(value) || isReadonly(value)
}

export function toRaw<T>(observed: T): T {
  return (observed && toRaw((observed as Target).__v_raw)) || observed
}

// ! 标记原生 -> 加入到原生集合中
export function markRaw<T extends object>(value: T): T {
  def(value, ReactiveFlags.skip, true)
  return value
}<|MERGE_RESOLUTION|>--- conflicted
+++ resolved
@@ -21,11 +21,6 @@
   readonly = '__v_readonly'
 }
 
-<<<<<<< HEAD
-// WeakSets for values that are marked readonly or non-reactive during
-// observable creation.
-const rawValues = new WeakSet<any>() // ! 原生对象集合
-=======
 interface Target {
   __v_skip?: boolean
   __v_isReactive?: boolean
@@ -34,28 +29,17 @@
   __v_reactive?: any
   __v_readonly?: any
 }
->>>>>>> 0c48558f
 
 const collectionTypes = new Set<Function>([Set, Map, WeakMap, WeakSet])
 const isObservableType = /*#__PURE__*/ makeMap(
   'Object,Array,Map,Set,WeakMap,WeakSet' // ! 可以设置响应式的六种引用类型
 )
 
-<<<<<<< HEAD
-// ! 判断能否监听（能否生成响应式对象）
-const canObserve = (value: any): boolean => {
-  return (
-    !value._isVNode && // ! 必须符合设置的六种引用类型
-    isObservableType(toRawType(value)) && // ! 必须符合设置的六种引用类型
-    !rawValues.has(value) && // ! 不能是原生集合中的值
-    !Object.isFrozen(value) // ! 不能是冻结对象
-=======
 const canObserve = (value: Target): boolean => {
   return (
     !value.__v_skip &&
     isObservableType(toRawType(value)) &&
     !Object.isFrozen(value)
->>>>>>> 0c48558f
   )
 }
 
@@ -148,18 +132,12 @@
   const handlers = collectionTypes.has(target.constructor)
     ? collectionHandlers
     : baseHandlers
-<<<<<<< HEAD
-  observed = new Proxy(target, handlers) // ! 生成代理对象（响应式对象）
-  toProxy.set(target, observed)
-  toRaw.set(observed, target)
-=======
   observed = new Proxy(target, handlers)
   def(
     target,
     isReadonly ? ReactiveFlags.readonly : ReactiveFlags.reactive,
     observed
   )
->>>>>>> 0c48558f
   return observed
 }
 
