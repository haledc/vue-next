import { isObject, toRawType } from '@vue/shared'
import {
  mutableHandlers,
  readonlyHandlers,
  shallowReadonlyHandlers,
  shallowReactiveHandlers
} from './baseHandlers'
import {
  mutableCollectionHandlers,
  readonlyCollectionHandlers
} from './collectionHandlers'
import { UnwrapRef, Ref, isRef } from './ref'
import { makeMap } from '@vue/shared'

// WeakMaps that store {raw <-> observed} pairs.
const rawToReactive = new WeakMap<any, any>()
const reactiveToRaw = new WeakMap<any, any>()
const rawToReadonly = new WeakMap<any, any>()
const readonlyToRaw = new WeakMap<any, any>()

// WeakSets for values that are marked readonly or non-reactive during
// observable creation.
<<<<<<< HEAD
const readonlyValues = new WeakSet<any>() // ! 只读响应式对象集合
const nonReactiveValues = new WeakSet<any>() // ! 非响应式对象集合
=======
const nonReactiveValues = new WeakSet<any>()
>>>>>>> e8a866ec

const collectionTypes = new Set<Function>([Set, Map, WeakMap, WeakSet])
const isObservableType = /*#__PURE__*/ makeMap(
  'Object,Array,Map,Set,WeakMap,WeakSet' // ! 可以设置响应式的六种引用类型
)

// ! 判断能否监听
const canObserve = (value: any): boolean => {
  return (
    !value._isVue && // ! 不能是 Vue 组件
    !value._isVNode && // ! 不能是 VNode
    isObservableType(toRawType(value)) && // ! 必须符合设置的六种引用类型
    !nonReactiveValues.has(value) && // ! 不能是非响应式集合中的值
    !Object.isFrozen(value) // ! 不能是冻结对象
  )
}

// only unwrap nested ref
type UnwrapNestedRefs<T> = T extends Ref ? T : UnwrapRef<T>

// ! 生成响应式对象
export function reactive<T extends object>(target: T): UnwrapNestedRefs<T>
export function reactive(target: object) {
  // if trying to observe a readonly proxy, return the readonly version.
  if (readonlyToRaw.has(target)) {
    return target
  }
  if (isRef(target)) {
    return target
  }
  return createReactiveObject(
    target,
    rawToReactive,
    reactiveToRaw,
    mutableHandlers,
    mutableCollectionHandlers
  )
}

// ! 生成只读响应性对象 -> 存储对象的映射和代理的 handlers 不一样
// ! 解锁前不能修改值，触发依赖，解锁后可以
export function readonly<T extends object>(
  target: T
): Readonly<UnwrapNestedRefs<T>> {
  // value is a mutable observable, retrieve its original and return
  // a readonly version.
  if (reactiveToRaw.has(target)) {
    target = reactiveToRaw.get(target)
  }
  return createReactiveObject(
    target,
    rawToReadonly,
    readonlyToRaw,
    readonlyHandlers,
    readonlyCollectionHandlers
  )
}

// Return a reactive-copy of the original object, where only the root level
// properties are readonly, and does NOT unwrap refs nor recursively convert
// returned properties.
// This is used for creating the props proxy object for stateful components.
export function shallowReadonly<T extends object>(
  target: T
): Readonly<{ [K in keyof T]: UnwrapNestedRefs<T[K]> }> {
  return createReactiveObject(
    target,
    rawToReadonly,
    readonlyToRaw,
    shallowReadonlyHandlers,
    readonlyCollectionHandlers
  )
}

// Return a reactive-copy of the original object, where only the root level
// properties are reactive, and does NOT unwrap refs nor recursively convert
// returned properties.
export function shallowReactive<T extends object>(target: T): T {
  return createReactiveObject(
    target,
    rawToReactive,
    reactiveToRaw,
    shallowReactiveHandlers,
    mutableCollectionHandlers
  )
}

function createReactiveObject(
  target: unknown,
  toProxy: WeakMap<any, any>,
  toRaw: WeakMap<any, any>,
  baseHandlers: ProxyHandler<any>,
  collectionHandlers: ProxyHandler<any>
) {
  if (!isObject(target)) {
    if (__DEV__) {
      console.warn(`value cannot be made reactive: ${String(target)}`)
    }
    return target
  }
  // target already has corresponding Proxy
  let observed = toProxy.get(target)
  if (observed !== void 0) {
    return observed
  }
  // target is already a Proxy
  if (toRaw.has(target)) {
    return target
  }
  // only a whitelist of value types can be observed.
  if (!canObserve(target)) {
    return target
  }

  // ! 根据 target 类型使用不同的 handlers
  const handlers = collectionTypes.has(target.constructor)
    ? collectionHandlers
    : baseHandlers
  observed = new Proxy(target, handlers) // ! 生成代理对象（响应式对象）
  toProxy.set(target, observed)
  toRaw.set(observed, target)
  return observed
}

// ! 判断是否是响应式对象 -> 包括只读的响应式
export function isReactive(value: unknown): boolean {
  return reactiveToRaw.has(value) || readonlyToRaw.has(value)
}

// ! 判断是否是只读响应式对象
export function isReadonly(value: unknown): boolean {
  return readonlyToRaw.has(value)
}

// ! 获取原始数据
export function toRaw<T>(observed: T): T {
  return reactiveToRaw.get(observed) || readonlyToRaw.get(observed) || observed
}

<<<<<<< HEAD
// ! 标记只读 -> 加入到只读集合中
export function markReadonly<T>(value: T): T {
  readonlyValues.add(value)
  return value
}

// ! 标记非响应 -> 加入到非响应集合中
=======
>>>>>>> e8a866ec
export function markNonReactive<T extends object>(value: T): T {
  nonReactiveValues.add(value)
  return value
}<|MERGE_RESOLUTION|>--- conflicted
+++ resolved
@@ -20,12 +20,7 @@
 
 // WeakSets for values that are marked readonly or non-reactive during
 // observable creation.
-<<<<<<< HEAD
-const readonlyValues = new WeakSet<any>() // ! 只读响应式对象集合
 const nonReactiveValues = new WeakSet<any>() // ! 非响应式对象集合
-=======
-const nonReactiveValues = new WeakSet<any>()
->>>>>>> e8a866ec
 
 const collectionTypes = new Set<Function>([Set, Map, WeakMap, WeakSet])
 const isObservableType = /*#__PURE__*/ makeMap(
@@ -165,16 +160,7 @@
   return reactiveToRaw.get(observed) || readonlyToRaw.get(observed) || observed
 }
 
-<<<<<<< HEAD
-// ! 标记只读 -> 加入到只读集合中
-export function markReadonly<T>(value: T): T {
-  readonlyValues.add(value)
-  return value
-}
-
 // ! 标记非响应 -> 加入到非响应集合中
-=======
->>>>>>> e8a866ec
 export function markNonReactive<T extends object>(value: T): T {
   nonReactiveValues.add(value)
   return value
