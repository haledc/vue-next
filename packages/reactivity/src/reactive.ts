--- conflicted
+++ resolved
@@ -128,19 +128,11 @@
   if (!canObserve(target)) {
     return target
   }
-<<<<<<< HEAD
-
   // ! 根据 target 类型使用不同的 handlers
-  const handlers = collectionTypes.has(target.constructor)
-    ? collectionHandlers
-    : baseHandlers
-  observed = new Proxy(target, handlers)
-=======
   const observed = new Proxy(
     target,
     collectionTypes.has(target.constructor) ? collectionHandlers : baseHandlers
   )
->>>>>>> c32ed52b
   def(
     target,
     isReadonly ? ReactiveFlags.readonly : ReactiveFlags.reactive,
