--- conflicted
+++ resolved
@@ -30,18 +30,11 @@
   [ReactiveFlags.READONLY]?: any
 }
 
-<<<<<<< HEAD
-const collectionTypes = new Set<Function>([Set, Map, WeakMap, WeakSet])
-const isObservableType = /*#__PURE__*/ makeMap(
-  'Object,Array,Map,Set,WeakMap,WeakSet' // ! 可以设置响应式的六种引用类型
-)
-=======
 const enum TargetType {
   INVALID = 0,
   COMMON = 1,
   COLLECTION = 2
 }
->>>>>>> 91c47354
 
 function targetTypeMap(rawType: string) {
   switch (rawType) {
