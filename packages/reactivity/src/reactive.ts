--- conflicted
+++ resolved
@@ -38,13 +38,9 @@
   )
 }
 
-<<<<<<< HEAD
-// ! 响应式设置，返回未嵌套的 Ref 类型
-=======
 // only unwrap nested ref
 type UnwrapNestedRefs<T> = T extends Ref ? T : UnwrapRef<T>
 
->>>>>>> 2d6d5d45
 export function reactive<T extends object>(target: T): UnwrapNestedRefs<T>
 export function reactive(target: object) {
   // if trying to observe a readonly proxy, return the readonly version.
