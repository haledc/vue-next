--- conflicted
+++ resolved
@@ -30,18 +30,10 @@
 // ! 判断能否监听（能否生成响应式对象）
 const canObserve = (value: any): boolean => {
   return (
-<<<<<<< HEAD
-    !value._isVue && // ! 不能是 Vue 组件
-    !value._isVNode && // ! 不能是 VNode
+    !value._isVNode && // ! 必须符合设置的六种引用类型
     isObservableType(toRawType(value)) && // ! 必须符合设置的六种引用类型
     !rawValues.has(value) && // ! 不能是原生集合中的值
     !Object.isFrozen(value) // ! 不能是冻结对象
-=======
-    !value._isVNode &&
-    isObservableType(toRawType(value)) &&
-    !rawValues.has(value) &&
-    !Object.isFrozen(value)
->>>>>>> c9bf7ded
   )
 }
 
