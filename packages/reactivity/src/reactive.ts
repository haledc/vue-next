--- conflicted
+++ resolved
@@ -28,30 +28,19 @@
 const nonReactiveValues = new WeakSet<any>()
 
 const collectionTypes = new Set<Function>([Set, Map, WeakMap, WeakSet])
-<<<<<<< HEAD
-const observableValueRE = /^\[object (?:Object|Array|Map|Set|WeakMap|WeakSet)\]$/ // ! 可以设置响应式的六种引用类型
-=======
 const isObservableType = /*#__PURE__*/ makeMap(
-  ['Object', 'Array', 'Map', 'Set', 'WeakMap', 'WeakSet']
+  ['Object', 'Array', 'Map', 'Set', 'WeakMap', 'WeakSet'] // ! 可以设置响应式的六种引用类型
     .map(t => `[object ${t}]`)
     .join(',')
 )
->>>>>>> 39157f76
 
 // ! 判断能否监听对象
 const canObserve = (value: any): boolean => {
   return (
-<<<<<<< HEAD
     !value._isVue && // ! 不能时 Vue 组件
     !value._isVNode && // ! 不能是 VNode
-    observableValueRE.test(toTypeString(value)) && // ! 必须符合正则的类型
+    isObservableType(toTypeString(value)) && // ! 必须符合正则的类型
     !nonReactiveValues.has(value) // ! 不能是非响应式集合中的值
-=======
-    !value._isVue &&
-    !value._isVNode &&
-    isObservableType(toTypeString(value)) &&
-    !nonReactiveValues.has(value)
->>>>>>> 39157f76
   )
 }
 
