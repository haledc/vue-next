import { reactive, readonly, toRaw } from './reactive'
import { OperationTypes } from './operations'
import { track, trigger } from './effect'
import { LOCKED } from './lock'
import { isObject, hasOwn, isSymbol, hasChanged } from '@vue/shared'
import { isRef } from './ref'

const builtInSymbols = new Set(
  Object.getOwnPropertyNames(Symbol)
    .map(key => (Symbol as any)[key])
    .filter(isSymbol)
)

<<<<<<< HEAD
// ! 生成 getter，根据参数是否生成只读的 getter
function createGetter(isReadonly: boolean, unwrap: boolean = true) {
=======
function createGetter(isReadonly: boolean, unwrap = true) {
>>>>>>> 33d79d64
  return function get(target: object, key: string | symbol, receiver: object) {
    let res = Reflect.get(target, key, receiver) // ! 获取原始数据返回值

    // ! 是内置的 Symbol 直接返回原始数据值
    if (isSymbol(key) && builtInSymbols.has(key)) {
      return res
    }

    // ! 如果是 Ref 类型，返回它的 value
    if (unwrap && isRef(res)) {
      res = res.value
    } else {
      track(target, OperationTypes.GET, key) // ! 收集依赖
    }

    // ! 返回值，对象类型转换成响应式对象
    return isObject(res)
      ? isReadonly
        ? // need to lazy access readonly and reactive here to avoid
          // circular dependency
          readonly(res)
        : reactive(res)
      : res
  }
}

// ! 拦截属性的修改或者新值
function set(
  target: object,
  key: string | symbol,
  value: unknown,
  receiver: object
): boolean {
  value = toRaw(value)
  const oldValue = (target as any)[key]
  if (isRef(oldValue) && !isRef(value)) {
    oldValue.value = value
    return true
  }
  const hadKey = hasOwn(target, key)
  const result = Reflect.set(target, key, value, receiver) // ! 获取原始数据返回值
  // don't trigger if target is something up in the prototype chain of original
  if (target === toRaw(receiver)) {
    /* istanbul ignore else */
    if (__DEV__) {
      const extraInfo = { oldValue, newValue: value }
      if (!hadKey) {
        trigger(target, OperationTypes.ADD, key, extraInfo) // ! 触发依赖执行， 这里是 ADD 类型
      } else if (hasChanged(value, oldValue)) {
        trigger(target, OperationTypes.SET, key, extraInfo) // ! 触发依赖执行
      }
    } else {
      if (!hadKey) {
        trigger(target, OperationTypes.ADD, key)
      } else if (hasChanged(value, oldValue)) {
        trigger(target, OperationTypes.SET, key)
      }
    }
  }
  return result
}

// ! 拦截 delete 操作
function deleteProperty(target: object, key: string | symbol): boolean {
  const hadKey = hasOwn(target, key)
  const oldValue = (target as any)[key]
  const result = Reflect.deleteProperty(target, key)
  if (result && hadKey) {
    /* istanbul ignore else */
    if (__DEV__) {
      trigger(target, OperationTypes.DELETE, key, { oldValue }) // ! 触发依赖执行
    } else {
      trigger(target, OperationTypes.DELETE, key)
    }
  }
  return result
}

// ! 拦截 HasProperty 操作，比如使用 in 运算符
function has(target: object, key: string | symbol): boolean {
  const result = Reflect.has(target, key)
  track(target, OperationTypes.HAS, key) // ! 收集依赖
  return result
}

// ! 拦截自身属性的读取操作
function ownKeys(target: object): (string | number | symbol)[] {
  track(target, OperationTypes.ITERATE) // ! 收集依赖，这里是 ITERATE 类型
  return Reflect.ownKeys(target)
}

// ! 修改操作的 handlers
export const mutableHandlers: ProxyHandler<object> = {
  get: createGetter(false),
  set,
  deleteProperty,
  has,
  ownKeys
}

// ! 只读的 handlers，在拦截修改、新增、删除时特殊处理下
export const readonlyHandlers: ProxyHandler<object> = {
  get: createGetter(true),

  set(
    target: object,
    key: string | symbol,
    value: unknown,
    receiver: object
  ): boolean {
    // ! 判断是否 LOCK
    if (LOCKED) {
      if (__DEV__) {
        console.warn(
          `Set operation on key "${String(key)}" failed: target is readonly.`,
          target
        )
      }
      return true
    } else {
      return set(target, key, value, receiver)
    }
  },

  deleteProperty(target: object, key: string | symbol): boolean {
    // ! 判断是否 LOCK
    if (LOCKED) {
      if (__DEV__) {
        console.warn(
          `Delete operation on key "${String(
            key
          )}" failed: target is readonly.`,
          target
        )
      }
      return true
    } else {
      return deleteProperty(target, key)
    }
  },

  has,
  ownKeys
}

// props handlers are special in the sense that it should not unwrap top-level
// refs (in order to allow refs to be explicitly passed down), but should
// retain the reactivity of the normal readonly object.
export const readonlyPropsHandlers: ProxyHandler<object> = {
  ...readonlyHandlers,
  get: createGetter(true, false)
}<|MERGE_RESOLUTION|>--- conflicted
+++ resolved
@@ -11,12 +11,8 @@
     .filter(isSymbol)
 )
 
-<<<<<<< HEAD
 // ! 生成 getter，根据参数是否生成只读的 getter
-function createGetter(isReadonly: boolean, unwrap: boolean = true) {
-=======
 function createGetter(isReadonly: boolean, unwrap = true) {
->>>>>>> 33d79d64
   return function get(target: object, key: string | symbol, receiver: object) {
     let res = Reflect.get(target, key, receiver) // ! 获取原始数据返回值
 
