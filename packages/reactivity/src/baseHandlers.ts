--- conflicted
+++ resolved
@@ -10,14 +10,9 @@
     .map(key => (Symbol as any)[key])
     .filter(isSymbol)
 )
-
-<<<<<<< HEAD
 // ! 生成 getter，根据参数是否生成只读的 getter
-function createGetter(isReadonly: boolean, unwrap = true) {
+function createGetter(isReadonly: boolean, shallow = false) {
   // ! 拦截读取值操作
-=======
-function createGetter(isReadonly: boolean, shallow = false) {
->>>>>>> dec444ef
   return function get(target: object, key: string | symbol, receiver: object) {
     let res = Reflect.get(target, key, receiver) // ! 获取原始数据返回值
 
@@ -25,29 +20,17 @@
     if (isSymbol(key) && builtInSymbols.has(key)) {
       return res
     }
-<<<<<<< HEAD
-
-    // ! 如果是 Ref 类型，返回它的 value -> Ref 类型自己会收集依赖
-    // ! 其他类型需要收集依赖
-    if (unwrap && isRef(res)) {
-      res = res.value
-    } else {
-=======
     if (shallow) {
->>>>>>> dec444ef
       track(target, OperationTypes.GET, key)
       // TODO strict mode that returns a shallow-readonly version of the value
       return res
     }
+    // ! 如果是 Ref 类型，返回它的 value -> Ref 类型自己会收集依赖
     if (isRef(res)) {
       return res.value
     }
-<<<<<<< HEAD
-
+    track(target, OperationTypes.GET, key)
     // ! 返回值，对象类型转换成响应式对象
-=======
-    track(target, OperationTypes.GET, key)
->>>>>>> dec444ef
     return isObject(res)
       ? isReadonly
         ? // need to lazy access readonly and reactive here to avoid
