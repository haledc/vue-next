import { reactive, readonly, toRaw } from './reactive'
import { TrackOpTypes, TriggerOpTypes } from './operations'
import { track, trigger, ITERATE_KEY } from './effect'
import { LOCKED } from './lock'
import { isObject, hasOwn, isSymbol, hasChanged, isArray } from '@vue/shared'
import { isRef } from './ref'

const builtInSymbols = new Set(
  Object.getOwnPropertyNames(Symbol)
    .map(key => (Symbol as any)[key])
    .filter(isSymbol)
)

const get = /*#__PURE__*/ createGetter()
const shallowReactiveGet = /*#__PURE__*/ createGetter(false, true)
const readonlyGet = /*#__PURE__*/ createGetter(true)
const shallowReadonlyGet = /*#__PURE__*/ createGetter(true, true)

const arrayIdentityInstrumentations: Record<string, Function> = {}
;['includes', 'indexOf', 'lastIndexOf'].forEach(key => {
  arrayIdentityInstrumentations[key] = function(
    value: unknown,
    ...args: any[]
  ): any {
    return toRaw(this)[key](toRaw(value), ...args)
  }
})

function createGetter(isReadonly = false, shallow = false) {
  return function get(target: object, key: string | symbol, receiver: object) {
    if (isArray(target) && hasOwn(arrayIdentityInstrumentations, key)) {
      return Reflect.get(arrayIdentityInstrumentations, key, receiver)
    }
    const res = Reflect.get(target, key, receiver)
    if (isSymbol(key) && builtInSymbols.has(key)) {
      return res
    }
    if (shallow) {
      track(target, TrackOpTypes.GET, key)
      // TODO strict mode that returns a shallow-readonly version of the value
      return res
    }
    // ! 如果是 Ref 类型，返回它的 value -> Ref 类型自己会收集依赖
    if (isRef(res)) {
      return res.value
    }
    track(target, TrackOpTypes.GET, key) // ! 收集依赖
    // ! 返回值，对象类型转换成响应式对象
    return isObject(res)
      ? isReadonly
        ? // need to lazy access readonly and reactive here to avoid
          // circular dependency
          readonly(res)
        : reactive(res)
      : res
  }
}

const set = /*#__PURE__*/ createSetter()
const shallowReactiveSet = /*#__PURE__*/ createSetter(false, true)
const readonlySet = /*#__PURE__*/ createSetter(true)
const shallowReadonlySet = /*#__PURE__*/ createSetter(true, true)

function createSetter(isReadonly = false, shallow = false) {
  return function set(
    target: object,
    key: string | symbol,
    value: unknown,
    receiver: object
  ): boolean {
    if (isReadonly && LOCKED) {
      if (__DEV__) {
        console.warn(
          `Set operation on key "${String(key)}" failed: target is readonly.`,
          target
        )
      }
      return true
    }

    const oldValue = (target as any)[key]
    if (!shallow) {
      value = toRaw(value)
      if (isRef(oldValue) && !isRef(value)) {
        oldValue.value = value
        return true
      }
    } else {
      // in shallow mode, objects are set as-is regardless of reactive or not
    }

    const hadKey = hasOwn(target, key)
    const result = Reflect.set(target, key, value, receiver)
    // don't trigger if target is something up in the prototype chain of original
    if (target === toRaw(receiver)) {
      if (!hadKey) {
        trigger(target, TriggerOpTypes.ADD, key, value)
      } else if (hasChanged(value, oldValue)) {
        trigger(target, TriggerOpTypes.SET, key, value, oldValue)
      }
    }
    return result
  }
}

// ! 拦截删除 -> delete
function deleteProperty(target: object, key: string | symbol): boolean {
  const hadKey = hasOwn(target, key)
  const oldValue = (target as any)[key]
  const result = Reflect.deleteProperty(target, key)
  if (result && hadKey) {
<<<<<<< HEAD
    /* istanbul ignore else */
    if (__DEV__) {
      trigger(target, TriggerOpTypes.DELETE, key, { oldValue }) // ! 触发依赖
    } else {
      trigger(target, TriggerOpTypes.DELETE, key)
    }
=======
    trigger(target, TriggerOpTypes.DELETE, key, undefined, oldValue)
>>>>>>> 627b9df4
  }
  return result
}

// ! 拦截查询 -> in
function has(target: object, key: string | symbol): boolean {
  const result = Reflect.has(target, key)
  track(target, TrackOpTypes.HAS, key) // ! 收集依赖
  return result
}

// ! 拦截自身读取 -> for...in Object.keys
function ownKeys(target: object): (string | number | symbol)[] {
  track(target, TrackOpTypes.ITERATE, ITERATE_KEY) // ! 收集依赖，这里是 ITERATE 类型
  return Reflect.ownKeys(target)
}

// ! 代理的 handlers
export const mutableHandlers: ProxyHandler<object> = {
  get,
  set,
  deleteProperty,
  has,
  ownKeys
}

// ! 只读的代理的 handlers，
// ! 在拦截修改、新增、删除时判断是否解锁，如果没有解锁会报错且无法操作，解锁后才操作
export const readonlyHandlers: ProxyHandler<object> = {
  get: readonlyGet,
  set: readonlySet,
  has,
  ownKeys,
  deleteProperty(target: object, key: string | symbol): boolean {
    // ! 判断是否 LOCK
    if (LOCKED) {
      if (__DEV__) {
        console.warn(
          `Delete operation on key "${String(
            key
          )}" failed: target is readonly.`,
          target
        )
      }
      return true
    } else {
      return deleteProperty(target, key)
    }
  }
}

export const shallowReactiveHandlers: ProxyHandler<object> = {
  ...mutableHandlers,
  get: shallowReactiveGet,
  set: shallowReactiveSet
}

// Props handlers are special in the sense that it should not unwrap top-level
// refs (in order to allow refs to be explicitly passed down), but should
// retain the reactivity of the normal readonly object.
export const shallowReadonlyHandlers: ProxyHandler<object> = {
  ...readonlyHandlers,
  get: shallowReadonlyGet,
  set: shallowReadonlySet
}<|MERGE_RESOLUTION|>--- conflicted
+++ resolved
@@ -109,16 +109,7 @@
   const oldValue = (target as any)[key]
   const result = Reflect.deleteProperty(target, key)
   if (result && hadKey) {
-<<<<<<< HEAD
-    /* istanbul ignore else */
-    if (__DEV__) {
-      trigger(target, TriggerOpTypes.DELETE, key, { oldValue }) // ! 触发依赖
-    } else {
-      trigger(target, TriggerOpTypes.DELETE, key)
-    }
-=======
     trigger(target, TriggerOpTypes.DELETE, key, undefined, oldValue)
->>>>>>> 627b9df4
   }
   return result
 }
