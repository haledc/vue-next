--- conflicted
+++ resolved
@@ -13,16 +13,10 @@
 
 // ! 生成 getter ，根据参数是否生成只读的 getter
 function createGetter(isReadonly: boolean) {
-<<<<<<< HEAD
-  return function get(target: any, key: string | symbol) {
-    // not using Reflect.get here for perf reasons
-    const res = target[key] // ! 获取原生返回值
+  return function get(target: any, key: string | symbol, receiver: any) {
+    const res = Reflect.get(target, key, receiver) // ! 获取原生返回值
 
     // ! 是内置的 Symbol 直接返回原生值
-=======
-  return function get(target: any, key: string | symbol, receiver: any) {
-    const res = Reflect.get(target, key, receiver)
->>>>>>> 39157f76
     if (isSymbol(key) && builtInSymbols.has(key)) {
       return res
     }
