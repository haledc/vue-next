--- conflicted
+++ resolved
@@ -11,11 +11,10 @@
     .filter(isSymbol)
 )
 
-<<<<<<< HEAD
 // ! 生成 getter，根据参数是否生成只读的 getter
-function createGetter(isReadonly: boolean) {
+function createGetter(isReadonly: boolean, unwrap: boolean = true) {
   return function get(target: object, key: string | symbol, receiver: object) {
-    const res = Reflect.get(target, key, receiver) // ! 获取原始数据返回值
+    let res = Reflect.get(target, key, receiver) // ! 获取原始数据返回值
 
     // ! 是内置的 Symbol 直接返回原始数据值
     if (isSymbol(key) && builtInSymbols.has(key)) {
@@ -23,26 +22,13 @@
     }
 
     // ! 如果是 Ref 类型，返回它的 value
-    if (isRef(res)) {
-      return res.value
-    }
-
-    track(target, OperationTypes.GET, key) // ! 收集依赖
-
-    // ! 返回值，对象类型转换成响应式对象
-=======
-function createGetter(isReadonly: boolean, unwrap: boolean = true) {
-  return function get(target: object, key: string | symbol, receiver: object) {
-    let res = Reflect.get(target, key, receiver)
-    if (isSymbol(key) && builtInSymbols.has(key)) {
-      return res
-    }
     if (unwrap && isRef(res)) {
       res = res.value
     } else {
-      track(target, OperationTypes.GET, key)
+      track(target, OperationTypes.GET, key) // ! 收集依赖
     }
->>>>>>> 61d89416
+
+    // ! 返回值，对象类型转换成响应式对象
     return isObject(res)
       ? isReadonly
         ? // need to lazy access readonly and reactive here to avoid
