--- conflicted
+++ resolved
@@ -27,15 +27,10 @@
 
 function createGetter(isReadonly = false, shallow = false) {
   return function get(target: object, key: string | symbol, receiver: object) {
-<<<<<<< HEAD
-    const res = Reflect.get(target, key, receiver) // ! 获取原始数据返回值
-    // ! 是内置的 Symbol 直接返回原始数据值
-=======
     if (isArray(target) && hasOwn(arrayIdentityInstrumentations, key)) {
       return Reflect.get(arrayIdentityInstrumentations, key, receiver)
     }
     const res = Reflect.get(target, key, receiver)
->>>>>>> 963c71a7
     if (isSymbol(key) && builtInSymbols.has(key)) {
       return res
     }
