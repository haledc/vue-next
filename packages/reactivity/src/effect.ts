--- conflicted
+++ resolved
@@ -200,14 +200,10 @@
     }
     // also run for iteration key on ADD | DELETE
     if (type === OperationTypes.ADD || type === OperationTypes.DELETE) {
-<<<<<<< HEAD
       // ! 数组类型对应的 key 是 length，其他类型对应的 key 是 Symbol('iterate')
-      const iterationKey = Array.isArray(target) ? 'length' : ITERATE_KEY
+      const iterationKey = isArray(target) ? 'length' : ITERATE_KEY
 
       // ! 把迭代类型的 effect 添加到对应的集合中
-=======
-      const iterationKey = isArray(target) ? 'length' : ITERATE_KEY
->>>>>>> 61d89416
       addRunners(effects, computedRunners, depsMap.get(iterationKey))
     }
   }
