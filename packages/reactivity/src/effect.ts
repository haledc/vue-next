--- conflicted
+++ resolved
@@ -201,11 +201,6 @@
   }
   const effects = new Set<ReactiveEffect>()
   const computedRunners = new Set<ReactiveEffect>()
-<<<<<<< HEAD
-  // ! 把依赖添加到对应的集合中
-  if (type === TriggerOpTypes.CLEAR) {
-    // collection being cleared, trigger all effects for target
-=======
   if (
     type === TriggerOpTypes.CLEAR ||
     (key === 'length' &&
@@ -214,7 +209,6 @@
   ) {
     // collection being cleared or Array length mutation
     // trigger all effects for target
->>>>>>> 627b9df4
     depsMap.forEach(dep => {
       addRunners(effects, computedRunners, dep)
     })
