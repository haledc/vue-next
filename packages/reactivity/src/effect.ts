--- conflicted
+++ resolved
@@ -10,16 +10,10 @@
 const targetMap = new WeakMap<any, KeyToDepMap>()
 
 export interface ReactiveEffect<T = any> {
-<<<<<<< HEAD
   (...args: any[]): T // ! 函数类型声明
   _isEffect: true // ! effect 标识
+  id: number
   active: boolean // ! 激活开关 -> 默认是 true, stop 后变为 false
-=======
-  (...args: any[]): T
-  _isEffect: true
-  id: number
-  active: boolean
->>>>>>> 09b4202a
   raw: () => T
   deps: Array<Dep>
   options: ReactiveEffectOptions
@@ -27,15 +21,9 @@
 
 // ! effect 选项接口
 export interface ReactiveEffectOptions {
-<<<<<<< HEAD
   lazy?: boolean // ! 延迟计算，为 true 时 effect 不会立即执行一次
   computed?: boolean // ! 计算属性标识
-  scheduler?: (job: () => void) => void // ! 调度器函数
-=======
-  lazy?: boolean
-  computed?: boolean
-  scheduler?: (job: ReactiveEffect) => void
->>>>>>> 09b4202a
+  scheduler?: (job: ReactiveEffect) => void // ! 调度器函数
   onTrack?: (event: DebuggerEvent) => void
   onTrigger?: (event: DebuggerEvent) => void
   onStop?: () => void
@@ -98,12 +86,9 @@
   }
 }
 
-<<<<<<< HEAD
+let uid = 0
+
 // ! 生成 effect 的方法 -> 包装 fn 函数，并赋予其属性
-=======
-let uid = 0
-
->>>>>>> 09b4202a
 function createReactiveEffect<T = any>(
   fn: (...args: any[]) => T,
   options: ReactiveEffectOptions
