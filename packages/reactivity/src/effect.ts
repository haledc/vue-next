import { TrackOpTypes, TriggerOpTypes } from './operations'
import { EMPTY_OBJ, isArray } from '@vue/shared'

// The main WeakMap that stores {target -> key -> dep} connections.
// Conceptually, it's easier to think of a dependency as a Dep class
// which maintains a Set of subscribers, but we simply store them as
// raw Sets to reduce memory overhead.
type Dep = Set<ReactiveEffect>
type KeyToDepMap = Map<any, Dep>
const targetMap = new WeakMap<any, KeyToDepMap>()

export interface ReactiveEffect<T = any> {
<<<<<<< HEAD
  (): T // ! 函数类型声明
  _isEffect: true // ! effect 标识
  active: boolean // ! 激活开关 -> 默认是 true, stop 后变为 false
=======
  (...args: any[]): T
  _isEffect: true
  active: boolean
>>>>>>> c409d4f2
  raw: () => T
  deps: Array<Dep>
  options: ReactiveEffectOptions
}

// ! effect 选项接口
export interface ReactiveEffectOptions {
  lazy?: boolean // ! 延迟计算，为 true 时 effect 不会立即执行一次
  computed?: boolean // ! 计算属性标识
  scheduler?: (job: () => void) => void // ! 调度器函数
  onTrack?: (event: DebuggerEvent) => void
  onTrigger?: (event: DebuggerEvent) => void
  onStop?: () => void
}

// ! debugger 事件
export type DebuggerEvent = {
  effect: ReactiveEffect
  target: object
  type: TrackOpTypes | TriggerOpTypes
  key: any
} & DebuggerEventExtraInfo

// ! debugger 事件扩展信息
export interface DebuggerEventExtraInfo {
  newValue?: any
  oldValue?: any
  oldTarget?: Map<any, any> | Set<any>
}

// ! 依赖收集栈 -> 存放 effect 的栈
const effectStack: ReactiveEffect[] = []

// ! 当前活跃的 effect
export let activeEffect: ReactiveEffect | undefined

export const ITERATE_KEY = Symbol(__DEV__ ? 'iterate' : '')
export const MAP_KEY_ITERATE_KEY = Symbol(__DEV__ ? 'Map key iterate' : '')

// ! 是否是 effect
export function isEffect(fn: any): fn is ReactiveEffect {
  return fn && fn._isEffect === true
}

// ! 生成 effect
export function effect<T = any>(
  fn: () => T,
  options: ReactiveEffectOptions = EMPTY_OBJ
): ReactiveEffect<T> {
  if (isEffect(fn)) {
    fn = fn.raw
  }
  const effect = createReactiveEffect(fn, options)

  // ! 如果不是延迟执行，先执行一次
  if (!options.lazy) {
    effect()
  }
  return effect
}

// ! 停止 effect
export function stop(effect: ReactiveEffect) {
  if (effect.active) {
    cleanup(effect)
    if (effect.options.onStop) {
      effect.options.onStop()
    }
    effect.active = false
  }
}

// ! 生成 effect 的方法 -> 包装 fn 函数，并赋予其属性
function createReactiveEffect<T = any>(
  fn: (...args: any[]) => T,
  options: ReactiveEffectOptions
): ReactiveEffect<T> {
  // ! 创建一个 effect 函数，返回用 run 包装的原始函数
  const effect = function reactiveEffect(...args: unknown[]): unknown {
    if (!effect.active) {
      return options.scheduler ? undefined : fn(...args)
    }
    if (!effectStack.includes(effect)) {
      cleanup(effect)
      try {
        enableTracking()
        effectStack.push(effect)
        activeEffect = effect
        return fn(...args)
      } finally {
        effectStack.pop()
        resetTracking()
        activeEffect = effectStack[effectStack.length - 1]
      }
    }
  } as ReactiveEffect
  effect._isEffect = true
  effect.active = true // ! 初始为 true，使用 stop 后为 false
  effect.raw = fn
  effect.deps = []
  effect.options = options
  return effect
}

<<<<<<< HEAD
// ! effect 执行函数
function run(effect: ReactiveEffect, fn: Function, args: unknown[]): unknown {
  // ! 激活开关关闭时 -> 使用 stop 后，不需要监听
  if (!effect.active) {
    return fn(...args)
  }

  // ! 栈中没有 effect 时，进栈并执行 fn，最后出栈
  if (!effectStack.includes(effect)) {
    cleanup(effect) // ! 执行之前，清除 effect 的所有 dep
    // ! 执行原始函数，触发函数里面数据的 getter, 收集依赖
    try {
      enableTracking()
      effectStack.push(effect)
      activeEffect = effect
      return fn(...args)
    } finally {
      effectStack.pop()
      resetTracking()
      activeEffect = effectStack[effectStack.length - 1]
    }
  }
}

// ! 清除 effect 的所有 dep，清除引用
=======
>>>>>>> c409d4f2
function cleanup(effect: ReactiveEffect) {
  const { deps } = effect
  if (deps.length) {
    for (let i = 0; i < deps.length; i++) {
      deps[i].delete(effect)
    }
    deps.length = 0
  }
}

// ! 是否收集依赖
let shouldTrack = true
const trackStack: boolean[] = []

// ! 停止收集依赖
export function pauseTracking() {
  trackStack.push(shouldTrack)
  shouldTrack = false
}

// ! 恢复收集依赖
export function enableTracking() {
  trackStack.push(shouldTrack)
  shouldTrack = true
}

// ! 重置收集依赖
export function resetTracking() {
  const last = trackStack.pop()
  shouldTrack = last === undefined ? true : last
}

// ! 收集依赖（effect）
export function track(target: object, type: TrackOpTypes, key: unknown) {
  if (!shouldTrack || activeEffect === undefined) {
    return
  }
  let depsMap = targetMap.get(target)
  if (depsMap === void 0) {
    targetMap.set(target, (depsMap = new Map()))
  }
  let dep = depsMap.get(key)
  if (dep === void 0) {
    depsMap.set(key, (dep = new Set()))
  }
  if (!dep.has(activeEffect)) {
    dep.add(activeEffect) // ! dep 添加 activeEffect
    activeEffect.deps.push(dep) // ! activeEffect 的 deps 也添加 dep（循环引用）
    if (__DEV__ && activeEffect.options.onTrack) {
      activeEffect.options.onTrack({
        effect: activeEffect,
        target,
        type,
        key
      })
    }
  }
}

// ! 触发依赖（执行 effect）
export function trigger(
  target: object,
  type: TriggerOpTypes,
  key?: unknown,
  newValue?: unknown,
  oldValue?: unknown,
  oldTarget?: Map<unknown, unknown> | Set<unknown>
) {
  const depsMap = targetMap.get(target) // ! 获取 target 的所有依赖

  if (depsMap === void 0) {
    // never been tracked
    return
  }

  const effects = new Set<ReactiveEffect>()
  const computedRunners = new Set<ReactiveEffect>()
  const add = (effectsToAdd: Set<ReactiveEffect> | undefined) => {
    if (effectsToAdd !== void 0) {
      effectsToAdd.forEach(effect => {
        if (effect !== activeEffect || !shouldTrack) {
          if (effect.options.computed) {
            computedRunners.add(effect)
          } else {
            effects.add(effect)
          }
        } else {
          // the effect mutated its own dependency during its execution.
          // this can be caused by operations like foo.value++
          // do not trigger or we end in an infinite loop
        }
      })
    }
  }

  if (type === TriggerOpTypes.CLEAR) {
    // collection being cleared
    // trigger all effects for target
    depsMap.forEach(add)
  } else if (key === 'length' && isArray(target)) {
    depsMap.forEach((dep, key) => {
      if (key === 'length' || key >= (newValue as number)) {
        add(dep)
      }
    })
  } else {
    // schedule runs for SET | ADD | DELETE
    if (key !== void 0) {
      add(depsMap.get(key))
    }
    // also run for iteration key on ADD | DELETE | Map.SET
    const isAddOrDelete =
      type === TriggerOpTypes.ADD ||
      (type === TriggerOpTypes.DELETE && !isArray(target))
    if (
      isAddOrDelete ||
      (type === TriggerOpTypes.SET && target instanceof Map)
    ) {
      add(depsMap.get(isArray(target) ? 'length' : ITERATE_KEY))
    }
    if (isAddOrDelete && target instanceof Map) {
      add(depsMap.get(MAP_KEY_ITERATE_KEY))
    }
  }

  const run = (effect: ReactiveEffect) => {
    if (__DEV__ && effect.options.onTrigger) {
      effect.options.onTrigger({
        effect,
        target,
        key,
        type,
        newValue,
        oldValue,
        oldTarget
      })
    }
    if (effect.options.scheduler !== void 0) {
      effect.options.scheduler(effect)
    } else {
      effect()
    }
  }

  // Important: computed effects must be run first so that computed getters
  // can be invalidated before any normal effects that depend on them are run.
  computedRunners.forEach(run) // ! 先执行，优先级更高
  effects.forEach(run)
}<|MERGE_RESOLUTION|>--- conflicted
+++ resolved
@@ -10,15 +10,9 @@
 const targetMap = new WeakMap<any, KeyToDepMap>()
 
 export interface ReactiveEffect<T = any> {
-<<<<<<< HEAD
-  (): T // ! 函数类型声明
+  (...args: any[]): T // ! 函数类型声明
   _isEffect: true // ! effect 标识
   active: boolean // ! 激活开关 -> 默认是 true, stop 后变为 false
-=======
-  (...args: any[]): T
-  _isEffect: true
-  active: boolean
->>>>>>> c409d4f2
   raw: () => T
   deps: Array<Dep>
   options: ReactiveEffectOptions
@@ -96,7 +90,7 @@
   fn: (...args: any[]) => T,
   options: ReactiveEffectOptions
 ): ReactiveEffect<T> {
-  // ! 创建一个 effect 函数，返回用 run 包装的原始函数
+  // ! 创建一个 effect 函数
   const effect = function reactiveEffect(...args: unknown[]): unknown {
     if (!effect.active) {
       return options.scheduler ? undefined : fn(...args)
@@ -123,34 +117,6 @@
   return effect
 }
 
-<<<<<<< HEAD
-// ! effect 执行函数
-function run(effect: ReactiveEffect, fn: Function, args: unknown[]): unknown {
-  // ! 激活开关关闭时 -> 使用 stop 后，不需要监听
-  if (!effect.active) {
-    return fn(...args)
-  }
-
-  // ! 栈中没有 effect 时，进栈并执行 fn，最后出栈
-  if (!effectStack.includes(effect)) {
-    cleanup(effect) // ! 执行之前，清除 effect 的所有 dep
-    // ! 执行原始函数，触发函数里面数据的 getter, 收集依赖
-    try {
-      enableTracking()
-      effectStack.push(effect)
-      activeEffect = effect
-      return fn(...args)
-    } finally {
-      effectStack.pop()
-      resetTracking()
-      activeEffect = effectStack[effectStack.length - 1]
-    }
-  }
-}
-
-// ! 清除 effect 的所有 dep，清除引用
-=======
->>>>>>> c409d4f2
 function cleanup(effect: ReactiveEffect) {
   const { deps } = effect
   if (deps.length) {
