import { OperationTypes } from './operations'
import { Dep, targetMap } from './reactive'
import { EMPTY_OBJ, extend } from '@vue/shared'

export const effectSymbol = Symbol(__DEV__ ? 'effect' : void 0)

export interface ReactiveEffect<T = any> {
  (): T
  [effectSymbol]: true // ! effect 函数标识
  active: boolean
  raw: () => T
  deps: Array<Dep>
  computed?: boolean
  scheduler?: (run: Function) => void
  onTrack?: (event: DebuggerEvent) => void
  onTrigger?: (event: DebuggerEvent) => void
  onStop?: () => void
}

export interface ReactiveEffectOptions {
  lazy?: boolean // ! 延迟计算，用于计算属性
  computed?: boolean // ! 计算属性标识
  scheduler?: (run: Function) => void // ! 调度
  onTrack?: (event: DebuggerEvent) => void // ! track 监听器
  onTrigger?: (event: DebuggerEvent) => void // ! trigger 监听器
  onStop?: () => void // ! stop 监听器
}

// ! 事件接口
export interface DebuggerEvent {
  effect: ReactiveEffect
  target: any
  type: OperationTypes
  key: string | symbol | undefined
}

// ! 依赖 effect 收集栈
export const activeReactiveEffectStack: ReactiveEffect[] = []

export const ITERATE_KEY = Symbol('iterate')

export function isEffect(fn: any): fn is ReactiveEffect {
  return fn != null && fn[effectSymbol] === true
}

// ! 创建并返回响应式 effect 函数
export function effect<T = any>(
  fn: () => T,
  options: ReactiveEffectOptions = EMPTY_OBJ
): ReactiveEffect<T> {
  if (isEffect(fn)) {
    fn = fn.raw
  }
  const effect = createReactiveEffect(fn, options)
  if (!options.lazy) {
    effect() // ! lazy 为 flase，先执行一次
  }
  return effect
}

// ! 停止 effect
export function stop(effect: ReactiveEffect) {
  if (effect.active) {
    cleanup(effect)
    if (effect.onStop) {
      effect.onStop() // ! 执行 stop 监听器
    }
    effect.active = false
  }
}

// ! 创建 effect 函数的具体方法
function createReactiveEffect<T = any>(
  fn: () => T,
  options: ReactiveEffectOptions
): ReactiveEffect<T> {
  // ! 定义一个 effect 函数，返回执行 fn 的值
  const effect = function reactiveEffect(...args: any[]): any {
    return run(effect, fn, args)
  } as ReactiveEffect
  effect[effectSymbol] = true
  effect.active = true
  effect.raw = fn
  effect.scheduler = options.scheduler
  effect.onTrack = options.onTrack
  effect.onTrigger = options.onTrigger
  effect.onStop = options.onStop
  effect.computed = options.computed
  effect.deps = []
  return effect
}

// ! 执行函数 fn 的函数
function run(effect: ReactiveEffect, fn: Function, args: any[]): any {
  if (!effect.active) {
    return fn(...args) // ! 执行函数，触发函数里面数据的 getter，收集依赖
  }
  if (!activeReactiveEffectStack.includes(effect)) {
    cleanup(effect)
    try {
      activeReactiveEffectStack.push(effect) // ! effect 放入到收集栈中
      return fn(...args) // ! 执行一次，收集依赖
    } finally {
      activeReactiveEffectStack.pop() // ! 最后在收集栈中删除这个 effect
    }
  }
}

// ! 清除 effect 的所有依赖
function cleanup(effect: ReactiveEffect) {
  const { deps } = effect
  if (deps.length) {
    for (let i = 0; i < deps.length; i++) {
      deps[i].delete(effect)
    }
    deps.length = 0
  }
}

let shouldTrack = true

export function pauseTracking() {
  shouldTrack = false
}

export function resumeTracking() {
  shouldTrack = true
}

// ! 追踪
export function track(
  target: any,
  type: OperationTypes,
  key?: string | symbol
) {
  if (!shouldTrack) {
    return
  }
  const effect = activeReactiveEffectStack[activeReactiveEffectStack.length - 1]
<<<<<<< HEAD
  if (effect) {
    if (type === OperationTypes.ITERATE) {
      key = ITERATE_KEY
    }
    let depsMap = targetMap.get(target) // ! 获取依赖 depsMap
    if (depsMap === void 0) {
      targetMap.set(target, (depsMap = new Map())) // ! 没有获取到依赖，创建依赖 depsMap
    }
    let dep = depsMap.get(key!) // ! 获取 key 对应的 dep
    if (dep === void 0) {
      depsMap.set(key!, (dep = new Set())) // ! 没有获取到 dep，创建 dep
    }
    if (!dep.has(effect)) {
      dep.add(effect) // ! dep 添加 effect
      effect.deps.push(dep) // ! effect 的 deps 添加 dep 循环引用
      // ! 生产环境执行 track 监听器
      if (__DEV__ && effect.onTrack) {
        effect.onTrack({
          effect,
          target,
          type,
          key
        })
      }
=======
  if (!effect) {
    return
  }
  if (type === OperationTypes.ITERATE) {
    key = ITERATE_KEY
  }
  let depsMap = targetMap.get(target)
  if (depsMap === void 0) {
    targetMap.set(target, (depsMap = new Map()))
  }
  let dep = depsMap.get(key!)
  if (dep === void 0) {
    depsMap.set(key!, (dep = new Set()))
  }
  if (!dep.has(effect)) {
    dep.add(effect)
    effect.deps.push(dep)
    if (__DEV__ && effect.onTrack) {
      effect.onTrack({
        effect,
        target,
        type,
        key
      })
>>>>>>> 1722dc05
    }
  }
}

// ! 派发
export function trigger(
  target: any,
  type: OperationTypes,
  key?: string | symbol,
  extraInfo?: any
) {
  const depsMap = targetMap.get(target) // ! 获取依赖

  // ! 没有依赖直接返回
  if (depsMap === void 0) {
    // never been tracked
    return
  }
  const effects = new Set<ReactiveEffect>() // ! 创建依赖集合
  const computedRunners = new Set<ReactiveEffect>() // ! 创建计算属性依赖集合
  // ! 是清除类型时
  if (type === OperationTypes.CLEAR) {
    // collection being cleared, trigger all effects for target
    depsMap.forEach(dep => {
      addRunners(effects, computedRunners, dep) // ! 把 dep 里面的 effect 添加到相应的集合中
    })
  } else {
    // schedule runs for SET | ADD | DELETE
    if (key !== void 0) {
      addRunners(effects, computedRunners, depsMap.get(key))
    }
    // also run for iteration key on ADD | DELETE
    if (type === OperationTypes.ADD || type === OperationTypes.DELETE) {
      const iterationKey = Array.isArray(target) ? 'length' : ITERATE_KEY
      addRunners(effects, computedRunners, depsMap.get(iterationKey))
    }
  }
  // ! 执行依赖的方法，调用调度器执行依赖
  const run = (effect: ReactiveEffect) => {
    scheduleRun(effect, target, type, key, extraInfo)
  }
  // Important: computed effects must be run first so that computed getters
  // can be invalidated before any normal effects that depend on them are run.
  computedRunners.forEach(run)
  effects.forEach(run)
}

// ! 添加执行依赖到集合中
function addRunners(
  effects: Set<ReactiveEffect>,
  computedRunners: Set<ReactiveEffect>,
  effectsToAdd: Set<ReactiveEffect> | undefined
) {
  if (effectsToAdd !== void 0) {
    effectsToAdd.forEach(effect => {
      if (effect.computed) {
        computedRunners.add(effect)
      } else {
        effects.add(effect)
      }
    })
  }
}

// ! 调度器执行依赖
function scheduleRun(
  effect: ReactiveEffect,
  target: any,
  type: OperationTypes,
  key: string | symbol | undefined,
  extraInfo: any
) {
  if (__DEV__ && effect.onTrigger) {
    effect.onTrigger(
      extend(
        {
          effect,
          target,
          key,
          type
        },
        extraInfo
      )
    )
  }
  if (effect.scheduler !== void 0) {
    effect.scheduler(effect)
  } else {
    effect()
  }
}<|MERGE_RESOLUTION|>--- conflicted
+++ resolved
@@ -137,49 +137,24 @@
     return
   }
   const effect = activeReactiveEffectStack[activeReactiveEffectStack.length - 1]
-<<<<<<< HEAD
-  if (effect) {
-    if (type === OperationTypes.ITERATE) {
-      key = ITERATE_KEY
-    }
-    let depsMap = targetMap.get(target) // ! 获取依赖 depsMap
-    if (depsMap === void 0) {
-      targetMap.set(target, (depsMap = new Map())) // ! 没有获取到依赖，创建依赖 depsMap
-    }
-    let dep = depsMap.get(key!) // ! 获取 key 对应的 dep
-    if (dep === void 0) {
-      depsMap.set(key!, (dep = new Set())) // ! 没有获取到 dep，创建 dep
-    }
-    if (!dep.has(effect)) {
-      dep.add(effect) // ! dep 添加 effect
-      effect.deps.push(dep) // ! effect 的 deps 添加 dep 循环引用
-      // ! 生产环境执行 track 监听器
-      if (__DEV__ && effect.onTrack) {
-        effect.onTrack({
-          effect,
-          target,
-          type,
-          key
-        })
-      }
-=======
   if (!effect) {
     return
   }
   if (type === OperationTypes.ITERATE) {
     key = ITERATE_KEY
   }
-  let depsMap = targetMap.get(target)
+  let depsMap = targetMap.get(target) // ! 获取依赖 depsMap
   if (depsMap === void 0) {
-    targetMap.set(target, (depsMap = new Map()))
-  }
-  let dep = depsMap.get(key!)
+    targetMap.set(target, (depsMap = new Map())) // ! 没有获取到依赖，创建 depsMap
+  }
+  let dep = depsMap.get(key!) // ! 获取 key 对应的 dep
   if (dep === void 0) {
-    depsMap.set(key!, (dep = new Set()))
+    depsMap.set(key!, (dep = new Set())) // ! 没有获取到 dep，创建 dep
   }
   if (!dep.has(effect)) {
-    dep.add(effect)
-    effect.deps.push(dep)
+    dep.add(effect) // ! dep 添加 effect
+    effect.deps.push(dep) // ! effect 的 deps 添加 dep 循环引用
+    // ! 生产环境执行 track 监听器
     if (__DEV__ && effect.onTrack) {
       effect.onTrack({
         effect,
@@ -187,7 +162,6 @@
         type,
         key
       })
->>>>>>> 1722dc05
     }
   }
 }
