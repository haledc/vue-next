--- conflicted
+++ resolved
@@ -4,11 +4,7 @@
 
 export interface ReactiveEffect<T = any> {
   (): T
-<<<<<<< HEAD
-  [effectSymbol]: true // ! effect 函数标识
-=======
-  _isEffect: true
->>>>>>> e2917fef
+  _isEffect: true // ! effect 函数标识
   active: boolean
   raw: () => T
   deps: Array<Dep>
@@ -28,12 +24,7 @@
   onStop?: () => void // ! stop 监听器
 }
 
-<<<<<<< HEAD
-// ! 事件接口
-export interface DebuggerEvent {
-=======
 export type DebuggerEvent = {
->>>>>>> e2917fef
   effect: ReactiveEffect
   target: object
   type: OperationTypes
@@ -88,12 +79,8 @@
   fn: () => T,
   options: ReactiveEffectOptions
 ): ReactiveEffect<T> {
-<<<<<<< HEAD
   // ! 定义一个 effect 函数，返回执行 fn 的值
-  const effect = function reactiveEffect(...args: any[]): any {
-=======
   const effect = function reactiveEffect(...args: unknown[]): unknown {
->>>>>>> e2917fef
     return run(effect, fn, args)
   } as ReactiveEffect
   effect._isEffect = true
@@ -108,12 +95,8 @@
   return effect
 }
 
-<<<<<<< HEAD
 // ! 执行函数 fn 的函数
-function run(effect: ReactiveEffect, fn: Function, args: any[]): any {
-=======
 function run(effect: ReactiveEffect, fn: Function, args: unknown[]): unknown {
->>>>>>> e2917fef
   if (!effect.active) {
     return fn(...args) // ! 执行函数，触发函数里面对象的 getter，收集依赖
   }
@@ -152,16 +135,8 @@
   shouldTrack = true
 }
 
-<<<<<<< HEAD
 // ! 收集依赖
-export function track(
-  target: any,
-  type: OperationTypes,
-  key?: string | symbol
-) {
-=======
 export function track(target: object, type: OperationTypes, key?: unknown) {
->>>>>>> e2917fef
   if (!shouldTrack || effectStack.length === 0) {
     return
   }
