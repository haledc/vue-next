--- conflicted
+++ resolved
@@ -186,14 +186,8 @@
   oldValue?: unknown,
   oldTarget?: Map<unknown, unknown> | Set<unknown>
 ) {
-<<<<<<< HEAD
   const depsMap = targetMap.get(target) // ! 获取 target 对象的所有依赖
-
-  if (depsMap === void 0) {
-=======
-  const depsMap = targetMap.get(target)
   if (!depsMap) {
->>>>>>> 6fefeafe
     // never been tracked
     return
   }
