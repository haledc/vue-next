--- conflicted
+++ resolved
@@ -20,15 +20,9 @@
 
 // ! effect 选项接口
 export interface ReactiveEffectOptions {
-<<<<<<< HEAD
   lazy?: boolean // ! 延迟计算，为 true 时 effect 不会立即执行一次
   computed?: boolean // ! 计算属性标识
-  scheduler?: (run: Function) => void // ! 调度器函数
-=======
-  lazy?: boolean
-  computed?: boolean
-  scheduler?: (job: () => void) => void
->>>>>>> 394fd4c6
+  scheduler?: (job: () => void) => void // ! 调度器函数
   onTrack?: (event: DebuggerEvent) => void
   onTrigger?: (event: DebuggerEvent) => void
   onStop?: () => void
@@ -251,14 +245,6 @@
       isAddOrDelete ||
       (type === TriggerOpTypes.SET && target instanceof Map)
     ) {
-<<<<<<< HEAD
-      const iterationKey = isArray(target) ? 'length' : ITERATE_KEY
-
-      addRunners(effects, computedRunners, depsMap.get(iterationKey))
-    }
-  }
-  // ! 执行集合里面的依赖
-=======
       add(depsMap.get(isArray(target) ? 'length' : ITERATE_KEY))
     }
     if (isAddOrDelete && target instanceof Map) {
@@ -266,7 +252,6 @@
     }
   }
 
->>>>>>> 394fd4c6
   const run = (effect: ReactiveEffect) => {
     if (__DEV__ && effect.options.onTrigger) {
       effect.options.onTrigger({
@@ -290,54 +275,4 @@
   // can be invalidated before any normal effects that depend on them are run.
   computedRunners.forEach(run) // ! 先执行，优先级更高
   effects.forEach(run)
-<<<<<<< HEAD
-}
-
-// ! 把需要执行的依赖添加到对应集合中
-function addRunners(
-  effects: Set<ReactiveEffect>,
-  computedRunners: Set<ReactiveEffect>,
-  effectsToAdd: Set<ReactiveEffect> | undefined
-) {
-  if (effectsToAdd !== void 0) {
-    effectsToAdd.forEach(effect => {
-      if (effect !== activeEffect || !shouldTrack) {
-        if (effect.options.computed) {
-          computedRunners.add(effect)
-        } else {
-          effects.add(effect)
-        }
-      } else {
-        // the effect mutated its own dependency during its execution.
-        // this can be caused by operations like foo.value++
-        // do not trigger or we end in an infinite loop
-      }
-    })
-  }
-}
-
-// ! 使用调度器函数执行依赖
-function scheduleRun(
-  effect: ReactiveEffect,
-  target: object,
-  type: TriggerOpTypes,
-  key: unknown,
-  extraInfo?: DebuggerEventExtraInfo
-) {
-  if (__DEV__ && effect.options.onTrigger) {
-    const event: DebuggerEvent = {
-      effect,
-      target,
-      key,
-      type
-    }
-    effect.options.onTrigger(extraInfo ? extend(event, extraInfo) : event)
-  }
-  if (effect.options.scheduler !== void 0) {
-    effect.options.scheduler(effect)
-  } else {
-    effect() // ! 没有设置 scheduler 直接执行
-  }
-=======
->>>>>>> 394fd4c6
 }