--- conflicted
+++ resolved
@@ -21,14 +21,8 @@
 
 // ! effect 选项接口
 export interface ReactiveEffectOptions {
-<<<<<<< HEAD
   lazy?: boolean // ! 延迟计算，为 true 时 effect 不会立即执行一次
-  computed?: boolean // ! 计算属性标识
   scheduler?: (job: ReactiveEffect) => void // ! 调度器函数
-=======
-  lazy?: boolean
-  scheduler?: (job: ReactiveEffect) => void
->>>>>>> aab99abd
   onTrack?: (event: DebuggerEvent) => void
   onTrigger?: (event: DebuggerEvent) => void
   onStop?: () => void
