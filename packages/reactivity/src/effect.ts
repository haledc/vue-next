import { TrackOpTypes, TriggerOpTypes } from './operations'
import { EMPTY_OBJ, extend, isArray } from '@vue/shared'

// The main WeakMap that stores {target -> key -> dep} connections.
// Conceptually, it's easier to think of a dependency as a Dep class
// which maintains a Set of subscribers, but we simply store them as
// raw Sets to reduce memory overhead.
type Dep = Set<ReactiveEffect>
type KeyToDepMap = Map<any, Dep>
const targetMap = new WeakMap<any, KeyToDepMap>()

export interface ReactiveEffect<T = any> {
  (): T
  _isEffect: true // ! effect 标识
  active: boolean // ! 激活开关 -> 默认是 true, stop 后变为 false
  raw: () => T
  deps: Array<Dep>
  options: ReactiveEffectOptions
}

// ! effect 选项接口
export interface ReactiveEffectOptions {
  lazy?: boolean // ! 延迟计算，为 true 时 effect 不会立即执行一次
  computed?: boolean // ! 计算属性依赖的 effect
  scheduler?: (run: Function) => void // ! 调度器函数
  onTrack?: (event: DebuggerEvent) => void
  onTrigger?: (event: DebuggerEvent) => void
  onStop?: () => void
}

// ! debugger 事件
export type DebuggerEvent = {
  effect: ReactiveEffect
  target: object
  type: TrackOpTypes | TriggerOpTypes
  key: any
} & DebuggerEventExtraInfo

// ! debugger 事件扩展信息
export interface DebuggerEventExtraInfo {
  newValue?: any
  oldValue?: any
  oldTarget?: Map<any, any> | Set<any>
}

<<<<<<< HEAD
// ! 依赖收集栈 -> 存放 effect 的栈
export const effectStack: ReactiveEffect[] = []
=======
const effectStack: ReactiveEffect[] = []
export let activeEffect: ReactiveEffect | undefined
>>>>>>> 5cf75237

export const ITERATE_KEY = Symbol('iterate')

// ! 是否是 effect
export function isEffect(fn: any): fn is ReactiveEffect {
  return fn != null && fn._isEffect === true
}

// ! 创建并返回 effect
export function effect<T = any>(
  fn: () => T,
  options: ReactiveEffectOptions = EMPTY_OBJ
): ReactiveEffect<T> {
  if (isEffect(fn)) {
    fn = fn.raw
  }
  const effect = createReactiveEffect(fn, options)

  // ! 如果不是延迟执行（计算属性中设置），先执行一次
  if (!options.lazy) {
    effect()
  }
  return effect
}

// ! 停止 effect
export function stop(effect: ReactiveEffect) {
  if (effect.active) {
    cleanup(effect)
    if (effect.options.onStop) {
      effect.options.onStop()
    }
    effect.active = false
  }
}

// ! 创建 effect 的方法
function createReactiveEffect<T = any>(
  fn: () => T,
  options: ReactiveEffectOptions
): ReactiveEffect<T> {
  // ! 创建一个 effect 函数，返回用 run 包装的原始函数
  const effect = function reactiveEffect(...args: unknown[]): unknown {
    return run(effect, fn, args)
  } as ReactiveEffect
  effect._isEffect = true
  effect.active = true // ! 初始为 true，使用 stop 后为 false
  effect.raw = fn
  effect.deps = []
  effect.options = options
  return effect
}

// ! effect 执行函数
function run(effect: ReactiveEffect, fn: Function, args: unknown[]): unknown {
  // ! 激活开关关闭时 -> 使用 stop 后
  if (!effect.active) {
    return fn(...args)
  }

  // ! 栈中没有 effect 时，进栈并执行 fn，最后出栈
  if (!effectStack.includes(effect)) {
    cleanup(effect) // ! 执行之前，清除 effect 的所有 dep
    try {
      effectStack.push(effect)
<<<<<<< HEAD
      return fn(...args) // ! 执行原始函数，触发函数里面数据的 getter, 收集依赖
=======
      activeEffect = effect
      return fn(...args)
>>>>>>> 5cf75237
    } finally {
      effectStack.pop()
      activeEffect = effectStack[effectStack.length - 1]
    }
  }
}

// ! 清除 effect 的所有 dep，清除自身的引用
function cleanup(effect: ReactiveEffect) {
  const { deps } = effect
  if (deps.length) {
    for (let i = 0; i < deps.length; i++) {
      deps[i].delete(effect)
    }
    deps.length = 0
  }
}

// ! 是否收集依赖
let shouldTrack = true

// ! 停止收集依赖
export function pauseTracking() {
  shouldTrack = false
}

// ! 恢复收集依赖
export function resumeTracking() {
  shouldTrack = true
}

// ! 收集依赖
export function track(target: object, type: TrackOpTypes, key: unknown) {
  if (!shouldTrack || activeEffect === undefined) {
    return
  }
  let depsMap = targetMap.get(target)
  if (depsMap === void 0) {
    targetMap.set(target, (depsMap = new Map()))
  }
  let dep = depsMap.get(key)
  if (dep === void 0) {
    depsMap.set(key, (dep = new Set()))
  }
<<<<<<< HEAD
  if (!dep.has(effect)) {
    dep.add(effect) // ! dep 添加 effect
    effect.deps.push(dep) // ! effect 的 deps 也添加 dep（循环引用）
    if (__DEV__ && effect.options.onTrack) {
      effect.options.onTrack({
        effect,
=======
  if (!dep.has(activeEffect)) {
    dep.add(activeEffect)
    activeEffect.deps.push(dep)
    if (__DEV__ && activeEffect.options.onTrack) {
      activeEffect.options.onTrack({
        effect: activeEffect,
>>>>>>> 5cf75237
        target,
        type,
        key
      })
    }
  }
}

// ! 触发依赖
export function trigger(
  target: object,
  type: TriggerOpTypes,
  key?: unknown,
  extraInfo?: DebuggerEventExtraInfo
) {
  const depsMap = targetMap.get(target) // ! 获取 target 的所有依赖

  if (depsMap === void 0) {
    // never been tracked
    return
  }
  const effects = new Set<ReactiveEffect>()
  const computedRunners = new Set<ReactiveEffect>()
  // ! 把依赖添加到对应的集合中
  if (type === TriggerOpTypes.CLEAR) {
    // collection being cleared, trigger all effects for target
    depsMap.forEach(dep => {
      addRunners(effects, computedRunners, dep)
    })
  } else {
    // schedule runs for SET | ADD | DELETE
    if (key !== void 0) {
      addRunners(effects, computedRunners, depsMap.get(key))
    }
    // also run for iteration key on ADD | DELETE
    if (type === TriggerOpTypes.ADD || type === TriggerOpTypes.DELETE) {
      const iterationKey = isArray(target) ? 'length' : ITERATE_KEY

      addRunners(effects, computedRunners, depsMap.get(iterationKey))
    }
  }
  // ! 执行依赖
  const run = (effect: ReactiveEffect) => {
    scheduleRun(effect, target, type, key, extraInfo)
  }
  // Important: computed effects must be run first so that computed getters
  // can be invalidated before any normal effects that depend on them are run.
  computedRunners.forEach(run) // ! 先执行，优先级更高
  effects.forEach(run)
}

// ! 把需要执行的依赖添加到对应集合中
function addRunners(
  effects: Set<ReactiveEffect>,
  computedRunners: Set<ReactiveEffect>,
  effectsToAdd: Set<ReactiveEffect> | undefined
) {
  if (effectsToAdd !== void 0) {
    effectsToAdd.forEach(effect => {
      if (effect.options.computed) {
        computedRunners.add(effect)
      } else {
        effects.add(effect)
      }
    })
  }
}

// ! 使用调度器函数执行依赖
function scheduleRun(
  effect: ReactiveEffect,
  target: object,
  type: TriggerOpTypes,
  key: unknown,
  extraInfo?: DebuggerEventExtraInfo
) {
  if (__DEV__ && effect.options.onTrigger) {
    const event: DebuggerEvent = {
      effect,
      target,
      key,
      type
    }
    effect.options.onTrigger(extraInfo ? extend(event, extraInfo) : event)
  }
  if (effect.options.scheduler !== void 0) {
    effect.options.scheduler(effect)
  } else {
    effect() // ! 没有设置 scheduler 直接执行
  }
}<|MERGE_RESOLUTION|>--- conflicted
+++ resolved
@@ -43,13 +43,9 @@
   oldTarget?: Map<any, any> | Set<any>
 }
 
-<<<<<<< HEAD
 // ! 依赖收集栈 -> 存放 effect 的栈
-export const effectStack: ReactiveEffect[] = []
-=======
 const effectStack: ReactiveEffect[] = []
 export let activeEffect: ReactiveEffect | undefined
->>>>>>> 5cf75237
 
 export const ITERATE_KEY = Symbol('iterate')
 
@@ -113,14 +109,11 @@
   // ! 栈中没有 effect 时，进栈并执行 fn，最后出栈
   if (!effectStack.includes(effect)) {
     cleanup(effect) // ! 执行之前，清除 effect 的所有 dep
+    // ! 执行原始函数，触发函数里面数据的 getter, 收集依赖
     try {
       effectStack.push(effect)
-<<<<<<< HEAD
-      return fn(...args) // ! 执行原始函数，触发函数里面数据的 getter, 收集依赖
-=======
       activeEffect = effect
       return fn(...args)
->>>>>>> 5cf75237
     } finally {
       effectStack.pop()
       activeEffect = effectStack[effectStack.length - 1]
@@ -165,21 +158,12 @@
   if (dep === void 0) {
     depsMap.set(key, (dep = new Set()))
   }
-<<<<<<< HEAD
-  if (!dep.has(effect)) {
-    dep.add(effect) // ! dep 添加 effect
-    effect.deps.push(dep) // ! effect 的 deps 也添加 dep（循环引用）
-    if (__DEV__ && effect.options.onTrack) {
-      effect.options.onTrack({
-        effect,
-=======
   if (!dep.has(activeEffect)) {
-    dep.add(activeEffect)
-    activeEffect.deps.push(dep)
+    dep.add(activeEffect) // ! dep 添加 effect
+    activeEffect.deps.push(dep) // ! effect 的 deps 也添加 dep（循环引用）
     if (__DEV__ && activeEffect.options.onTrack) {
       activeEffect.options.onTrack({
         effect: activeEffect,
->>>>>>> 5cf75237
         target,
         type,
         key
