/*
Run Rollup in watch mode for development.

To specific the package to watch, simply pass its name and the desired build
formats to watch (defaults to "global"):

```
# name supports fuzzy match. will watch all packages with name containing "dom"
yarn dev dom

# specify the format to output
yarn dev core --formats cjs

# Can also drop all __DEV__ blocks with:
__DEV__=false yarn dev
```
*/

const execa = require('execa')
const { fuzzyMatchTarget } = require('./utils')
<<<<<<< HEAD
const args = require('minimist')(process.argv.slice(2)) // ! 获取参数
const target = args._.length ? fuzzyMatchTarget(args._)[0] : 'vue' // ! 获取目标
const formats = args.formats || args.f // ! 获取 formats 参数
const commit = execa.sync('git', ['rev-parse', 'HEAD']).stdout.slice(0, 7) // ! 执行 git
=======
const args = require('minimist')(process.argv.slice(2))
const target = args._.length ? fuzzyMatchTarget(args._)[0] : 'vue'
const formats = args.formats || args.f
const sourceMap = args.sourcemap || args.s
const commit = execa.sync('git', ['rev-parse', 'HEAD']).stdout.slice(0, 7)
>>>>>>> 94e80cf6

// ! 执行 rollup 观察模式
execa(
  'rollup',
  [
    '-wc',
    '--environment',
    [
      `COMMIT:${commit}`,
      `TARGET:${target}`,
      `FORMATS:${formats || 'global'}`,
      sourceMap ? `SOURCE_MAP:true` : ``
    ]
      .filter(Boolean)
      .join(',')
  ],
  {
    stdio: 'inherit'
  }
)<|MERGE_RESOLUTION|>--- conflicted
+++ resolved
@@ -18,18 +18,11 @@
 
 const execa = require('execa')
 const { fuzzyMatchTarget } = require('./utils')
-<<<<<<< HEAD
-const args = require('minimist')(process.argv.slice(2)) // ! 获取参数
-const target = args._.length ? fuzzyMatchTarget(args._)[0] : 'vue' // ! 获取目标
-const formats = args.formats || args.f // ! 获取 formats 参数
-const commit = execa.sync('git', ['rev-parse', 'HEAD']).stdout.slice(0, 7) // ! 执行 git
-=======
 const args = require('minimist')(process.argv.slice(2))
 const target = args._.length ? fuzzyMatchTarget(args._)[0] : 'vue'
 const formats = args.formats || args.f
 const sourceMap = args.sourcemap || args.s
 const commit = execa.sync('git', ['rev-parse', 'HEAD']).stdout.slice(0, 7)
->>>>>>> 94e80cf6
 
 // ! 执行 rollup 观察模式
 execa(
