--- conflicted
+++ resolved
@@ -149,23 +149,6 @@
 
 // ! 检测尺寸，并打印结果
 function checkSize(target) {
-<<<<<<< HEAD
-  const pkgDir = path.resolve(`packages/${target}`) // ! 包的路径
-  const esmProdBuild = `${pkgDir}/dist/${target}.global.prod.js` // ! 编译后文件路径
-  if (fs.existsSync(esmProdBuild)) {
-    const file = fs.readFileSync(esmProdBuild) // ! 读取文件
-    const minSize = (file.length / 1024).toFixed(2) + 'kb' // ! 原始尺寸
-    const gzipped = gzipSync(file)
-    const gzippedSize = (gzipped.length / 1024).toFixed(2) + 'kb' // ! gzip 尺寸
-    const compressed = compress(file)
-    const compressedSize = (compressed.length / 1024).toFixed(2) + 'kb' // ! 压缩尺寸
-    // ! 打印结果
-    console.log(
-      `${chalk.gray(
-        chalk.bold(target)
-      )} min:${minSize} / gzip:${gzippedSize} / brotli:${compressedSize}`
-    )
-=======
   const pkgDir = path.resolve(`packages/${target}`)
   checkFileSize(`${pkgDir}/dist/${target}.global.prod.js`)
   checkFileSize(`${pkgDir}/dist/${target}.runtime.global.prod.js`)
@@ -174,7 +157,6 @@
 function checkFileSize(filePath) {
   if (!fs.existsSync(filePath)) {
     return
->>>>>>> 394fd4c6
   }
   const file = fs.readFileSync(filePath)
   const minSize = (file.length / 1024).toFixed(2) + 'kb'
